--- conflicted
+++ resolved
@@ -111,16 +111,12 @@
 
 4. Edit the .env file to add your API keys as described above.
 
-<<<<<<< HEAD
-5. Build the Docker image:
-=======
 5. Navigate to the docker directory:
 ```bash
 cd docker
 ```
 
 6. Build the Docker image:
->>>>>>> 4aa6983d
 ```bash
 # On Linux/Mac:
 ./run.sh build
@@ -145,16 +141,12 @@
 ```
 
 #### With Docker
-<<<<<<< HEAD
-```bash
-=======
 **Note**: All Docker commands must be run from the `docker/` directory.
 
 ```bash
 # Navigate to the docker directory first
 cd docker
 
->>>>>>> 4aa6983d
 # On Linux/Mac:
 ./run.sh --ticker AAPL,MSFT,NVDA main
 
@@ -171,18 +163,11 @@
 # With Poetry:
 poetry run python src/main.py --ticker AAPL,MSFT,NVDA --ollama
 
-<<<<<<< HEAD
-# With Docker (on Linux/Mac):
+# With Docker (from docker/ directory):
+# On Linux/Mac:
 ./run.sh --ticker AAPL,MSFT,NVDA --ollama main
 
-# With Docker (on Windows):
-=======
-# With Docker (from docker/ directory):
-# On Linux/Mac:
-./run.sh --ticker AAPL,MSFT,NVDA --ollama main
-
-# On Windows:
->>>>>>> 4aa6983d
+# On Windows:
 run.bat --ticker AAPL,MSFT,NVDA --ollama main
 ```
 
@@ -192,18 +177,11 @@
 # With Poetry:
 poetry run python src/main.py --ticker AAPL,MSFT,NVDA --show-reasoning
 
-<<<<<<< HEAD
-# With Docker (on Linux/Mac):
+# With Docker (from docker/ directory):
+# On Linux/Mac:
 ./run.sh --ticker AAPL,MSFT,NVDA --show-reasoning main
 
-# With Docker (on Windows):
-=======
-# With Docker (from docker/ directory):
-# On Linux/Mac:
-./run.sh --ticker AAPL,MSFT,NVDA --show-reasoning main
-
-# On Windows:
->>>>>>> 4aa6983d
+# On Windows:
 run.bat --ticker AAPL,MSFT,NVDA --show-reasoning main
 ```
 
@@ -213,18 +191,11 @@
 # With Poetry:
 poetry run python src/main.py --ticker AAPL,MSFT,NVDA --start-date 2024-01-01 --end-date 2024-03-01 
 
-<<<<<<< HEAD
-# With Docker (on Linux/Mac):
+# With Docker (from docker/ directory):
+# On Linux/Mac:
 ./run.sh --ticker AAPL,MSFT,NVDA --start-date 2024-01-01 --end-date 2024-03-01 main
 
-# With Docker (on Windows):
-=======
-# With Docker (from docker/ directory):
-# On Linux/Mac:
-./run.sh --ticker AAPL,MSFT,NVDA --start-date 2024-01-01 --end-date 2024-03-01 main
-
-# On Windows:
->>>>>>> 4aa6983d
+# On Windows:
 run.bat --ticker AAPL,MSFT,NVDA --start-date 2024-01-01 --end-date 2024-03-01 main
 ```
 
@@ -236,16 +207,12 @@
 ```
 
 #### With Docker
-<<<<<<< HEAD
-```bash
-=======
 **Note**: All Docker commands must be run from the `docker/` directory.
 
 ```bash
 # Navigate to the docker directory first
 cd docker
 
->>>>>>> 4aa6983d
 # On Linux/Mac:
 ./run.sh --ticker AAPL,MSFT,NVDA backtest
 
@@ -263,18 +230,11 @@
 # With Poetry:
 poetry run python src/backtester.py --ticker AAPL,MSFT,NVDA --start-date 2024-01-01 --end-date 2024-03-01
 
-<<<<<<< HEAD
-# With Docker (on Linux/Mac):
+# With Docker (from docker/ directory):
+# On Linux/Mac:
 ./run.sh --ticker AAPL,MSFT,NVDA --start-date 2024-01-01 --end-date 2024-03-01 backtest
 
-# With Docker (on Windows):
-=======
-# With Docker (from docker/ directory):
-# On Linux/Mac:
-./run.sh --ticker AAPL,MSFT,NVDA --start-date 2024-01-01 --end-date 2024-03-01 backtest
-
-# On Windows:
->>>>>>> 4aa6983d
+# On Windows:
 run.bat --ticker AAPL,MSFT,NVDA --start-date 2024-01-01 --end-date 2024-03-01 backtest
 ```
 
@@ -283,18 +243,11 @@
 # With Poetry:
 poetry run python src/backtester.py --ticker AAPL,MSFT,NVDA --ollama
 
-<<<<<<< HEAD
-# With Docker (on Linux/Mac):
+# With Docker (from docker/ directory):
+# On Linux/Mac:
 ./run.sh --ticker AAPL,MSFT,NVDA --ollama backtest
 
-# With Docker (on Windows):
-=======
-# With Docker (from docker/ directory):
-# On Linux/Mac:
-./run.sh --ticker AAPL,MSFT,NVDA --ollama backtest
-
-# On Windows:
->>>>>>> 4aa6983d
+# On Windows:
 run.bat --ticker AAPL,MSFT,NVDA --ollama backtest
 ```
 
