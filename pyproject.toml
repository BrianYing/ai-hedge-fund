[tool.poetry]
name = "ai-hedge-fund"
version = "0.1.0"
description = "An AI-powered hedge fund that uses multiple agents to make trading decisions"
authors = ["Your Name <your.email@example.com>"]
readme = "README.md"
packages = [
    { include = "src", from = "." },
    { include = "app", from = "." }
]

[tool.poetry.dependencies]
python = "^3.11"
langchain = "0.3.0"
langchain-anthropic = "0.3.5"
langchain-groq = "0.2.3"
langchain-openai = "^0.3.5"
langchain-deepseek = "^0.1.2"
langchain-ollama = "^0.2.0"
langgraph = "0.2.56"
pandas = "^2.1.0"
numpy = "^1.24.0"
python-dotenv = "1.0.0"
matplotlib = "^3.9.2"
tabulate = "^0.9.0"
colorama = "^0.4.6"
questionary = "^2.1.0"
rich = "^13.9.4"
langchain-google-genai = "^2.0.11"
# Backend dependencies
fastapi = {extras = ["standard"], version = "^0.104.0"}
fastapi-cli = "^0.0.7"
pydantic = "^2.4.2"
httpx = "^0.27.0"
sqlalchemy = "^2.0.22"
alembic = "^1.12.0"
<<<<<<< HEAD
alpaca-py = "^0.40.1"
=======
>>>>>>> 4aa6983d

[tool.poetry.group.dev.dependencies]
pytest = "^7.4.0"
black = "^23.7.0"
isort = "^5.12.0"
flake8 = "^6.1.0"

[build-system]
requires = ["poetry-core"]
build-backend = "poetry.core.masonry.api"

[tool.black]
line-length = 420
target-version = ['py311']
include = '\.pyi?$'

[tool.isort]
profile = "black"
force_alphabetical_sort_within_sections = true<|MERGE_RESOLUTION|>--- conflicted
+++ resolved
@@ -34,10 +34,6 @@
 httpx = "^0.27.0"
 sqlalchemy = "^2.0.22"
 alembic = "^1.12.0"
-<<<<<<< HEAD
-alpaca-py = "^0.40.1"
-=======
->>>>>>> 4aa6983d
 
 [tool.poetry.group.dev.dependencies]
 pytest = "^7.4.0"
