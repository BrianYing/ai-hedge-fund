from src.graph.state import AgentState, show_agent_reasoning
from langchain_core.prompts import ChatPromptTemplate
from langchain_core.messages import HumanMessage
from pydantic import BaseModel
import json
from typing_extensions import Literal
from src.tools.api import get_financial_metrics, get_market_cap, search_line_items
from src.utils.llm import call_llm
from src.utils.progress import progress


class WarrenBuffettSignal(BaseModel):
    signal: Literal["bullish", "bearish", "neutral"]
    confidence: float
    reasoning: str


def warren_buffett_agent(state: AgentState):
    """Analyzes stocks using Buffett's principles and LLM reasoning."""
    data = state["data"]
    end_date = data["end_date"]
    tickers = data["tickers"]

    # Collect all analysis for LLM reasoning
    analysis_data = {}
    buffett_analysis = {}

    for ticker in tickers:
        progress.update_status("warren_buffett_agent", ticker, "Fetching financial metrics")
        # Fetch required data - request more periods for better trend analysis
        metrics = get_financial_metrics(ticker, end_date, period="ttm", limit=10)

        progress.update_status("warren_buffett_agent", ticker, "Gathering financial line items")
        financial_line_items = search_line_items(
            ticker,
            [
                "capital_expenditure",
                "depreciation_and_amortization",
                "net_income",
                "outstanding_shares",
                "total_assets",
                "total_liabilities",
<<<<<<< HEAD
                "dividends_and_other_cash_distributions",
                "issuance_or_purchase_of_equity_shares",
            ],
            end_date,
=======
                "shareholders_equity",
                "dividends_and_other_cash_distributions",
                "issuance_or_purchase_of_equity_shares",
                "gross_profit",
                "revenue",
                "free_cash_flow",
            ],
            end_date,
            period="ttm",
            limit=10,
>>>>>>> 4aa6983d
        )

        progress.update_status("warren_buffett_agent", ticker, "Getting market cap")
        # Get current market cap
        market_cap = get_market_cap(ticker, end_date)

        progress.update_status("warren_buffett_agent", ticker, "Analyzing fundamentals")
        # Analyze fundamentals
        fundamental_analysis = analyze_fundamentals(metrics)

        progress.update_status("warren_buffett_agent", ticker, "Analyzing consistency")
        consistency_analysis = analyze_consistency(financial_line_items)

<<<<<<< HEAD
        progress.update_status("warren_buffett_agent", ticker, "Analyzing moat")
        moat_analysis = analyze_moat(metrics)

=======
        progress.update_status("warren_buffett_agent", ticker, "Analyzing competitive moat")
        moat_analysis = analyze_moat(metrics)

        progress.update_status("warren_buffett_agent", ticker, "Analyzing pricing power")
        pricing_power_analysis = analyze_pricing_power(financial_line_items, metrics)

        progress.update_status("warren_buffett_agent", ticker, "Analyzing book value growth")
        book_value_analysis = analyze_book_value_growth(financial_line_items)

>>>>>>> 4aa6983d
        progress.update_status("warren_buffett_agent", ticker, "Analyzing management quality")
        mgmt_analysis = analyze_management_quality(financial_line_items)

        progress.update_status("warren_buffett_agent", ticker, "Calculating intrinsic value")
        intrinsic_value_analysis = calculate_intrinsic_value(financial_line_items)

<<<<<<< HEAD
        # Calculate total score
        total_score = fundamental_analysis["score"] + consistency_analysis["score"] + moat_analysis["score"] + mgmt_analysis["score"]
        max_possible_score = 10 + moat_analysis["max_score"] + mgmt_analysis["max_score"]
        # fundamental_analysis + consistency combined were up to 10 points total
        # moat can add up to 3, mgmt can add up to 2, for example
=======
        # Calculate total score without circle of competence (LLM will handle that)
        total_score = (
            fundamental_analysis["score"] + 
            consistency_analysis["score"] + 
            moat_analysis["score"] + 
            mgmt_analysis["score"] +
            pricing_power_analysis["score"] + 
            book_value_analysis["score"]
        )
        
        # Update max possible score calculation
        max_possible_score = (
            10 +  # fundamental_analysis (ROE, debt, margins, current ratio)
            moat_analysis["max_score"] + 
            mgmt_analysis["max_score"] +
            5 +   # pricing_power (0-5)
            5     # book_value_growth (0-5)
        )
>>>>>>> 4aa6983d

        # Add margin of safety analysis if we have both intrinsic value and current price
        margin_of_safety = None
        intrinsic_value = intrinsic_value_analysis["intrinsic_value"]
        if intrinsic_value and market_cap:
            margin_of_safety = (intrinsic_value - market_cap) / market_cap

<<<<<<< HEAD
        # Generate trading signal using a stricter margin-of-safety requirement
        # if fundamentals+moat+management are strong but margin_of_safety < 0.3, it's neutral
        # if fundamentals are very weak or margin_of_safety is severely negative -> bearish
        # else bullish
        if (total_score >= 0.7 * max_possible_score) and margin_of_safety and (margin_of_safety >= 0.3):
            signal = "bullish"
        elif total_score <= 0.3 * max_possible_score or (margin_of_safety is not None and margin_of_safety < -0.3):
            # negative margin of safety beyond -30% could be overpriced -> bearish
            signal = "bearish"
        else:
            signal = "neutral"

        # Combine all analysis results
=======
        # Combine all analysis results for LLM evaluation
>>>>>>> 4aa6983d
        analysis_data[ticker] = {
            "ticker": ticker,
            "score": total_score,
            "max_score": max_possible_score,
            "fundamental_analysis": fundamental_analysis,
            "consistency_analysis": consistency_analysis,
            "moat_analysis": moat_analysis,
<<<<<<< HEAD
=======
            "pricing_power_analysis": pricing_power_analysis,
            "book_value_analysis": book_value_analysis,
>>>>>>> 4aa6983d
            "management_analysis": mgmt_analysis,
            "intrinsic_value_analysis": intrinsic_value_analysis,
            "market_cap": market_cap,
            "margin_of_safety": margin_of_safety,
        }

        progress.update_status("warren_buffett_agent", ticker, "Generating Warren Buffett analysis")
        buffett_output = generate_buffett_output(
            ticker=ticker,
            analysis_data=analysis_data,
            state=state,
        )

        # Store analysis in consistent format with other agents
        buffett_analysis[ticker] = {
            "signal": buffett_output.signal,
            "confidence": buffett_output.confidence,  # Normalize between 0 to 100
            "reasoning": buffett_output.reasoning,
        }

        progress.update_status("warren_buffett_agent", ticker, "Done", analysis=buffett_output.reasoning)

    # Create the message
    message = HumanMessage(content=json.dumps(buffett_analysis), name="warren_buffett_agent")

    # Show reasoning if requested
    if state["metadata"]["show_reasoning"]:
        show_agent_reasoning(buffett_analysis, "Warren Buffett Agent")

    # Add the signal to the analyst_signals list
    state["data"]["analyst_signals"]["warren_buffett_agent"] = buffett_analysis

    progress.update_status("warren_buffett_agent", None, "Done")

    return {"messages": [message], "data": state["data"]}


def analyze_fundamentals(metrics: list) -> dict[str, any]:
    """Analyze company fundamentals based on Buffett's criteria."""
    if not metrics:
        return {"score": 0, "details": "Insufficient fundamental data"}

    latest_metrics = metrics[0]

    score = 0
    reasoning = []

    # Check ROE (Return on Equity)
    if latest_metrics.return_on_equity and latest_metrics.return_on_equity > 0.15:  # 15% ROE threshold
        score += 2
        reasoning.append(f"Strong ROE of {latest_metrics.return_on_equity:.1%}")
    elif latest_metrics.return_on_equity:
        reasoning.append(f"Weak ROE of {latest_metrics.return_on_equity:.1%}")
    else:
        reasoning.append("ROE data not available")

    # Check Debt to Equity
    if latest_metrics.debt_to_equity and latest_metrics.debt_to_equity < 0.5:
        score += 2
        reasoning.append("Conservative debt levels")
    elif latest_metrics.debt_to_equity:
        reasoning.append(f"High debt to equity ratio of {latest_metrics.debt_to_equity:.1f}")
    else:
        reasoning.append("Debt to equity data not available")

    # Check Operating Margin
    if latest_metrics.operating_margin and latest_metrics.operating_margin > 0.15:
        score += 2
        reasoning.append("Strong operating margins")
    elif latest_metrics.operating_margin:
        reasoning.append(f"Weak operating margin of {latest_metrics.operating_margin:.1%}")
    else:
        reasoning.append("Operating margin data not available")

    # Check Current Ratio
    if latest_metrics.current_ratio and latest_metrics.current_ratio > 1.5:
        score += 1
        reasoning.append("Good liquidity position")
    elif latest_metrics.current_ratio:
        reasoning.append(f"Weak liquidity with current ratio of {latest_metrics.current_ratio:.1f}")
    else:
        reasoning.append("Current ratio data not available")

    return {"score": score, "details": "; ".join(reasoning), "metrics": latest_metrics.model_dump()}


def analyze_consistency(financial_line_items: list) -> dict[str, any]:
    """Analyze earnings consistency and growth."""
    if len(financial_line_items) < 4:  # Need at least 4 periods for trend analysis
        return {"score": 0, "details": "Insufficient historical data"}

    score = 0
    reasoning = []

    # Check earnings growth trend
    earnings_values = [item.net_income for item in financial_line_items if item.net_income]
    if len(earnings_values) >= 4:
        # Simple check: is each period's earnings bigger than the next?
        earnings_growth = all(earnings_values[i] > earnings_values[i + 1] for i in range(len(earnings_values) - 1))

        if earnings_growth:
            score += 3
            reasoning.append("Consistent earnings growth over past periods")
        else:
            reasoning.append("Inconsistent earnings growth pattern")

        # Calculate total growth rate from oldest to latest
        if len(earnings_values) >= 2 and earnings_values[-1] != 0:
            growth_rate = (earnings_values[0] - earnings_values[-1]) / abs(earnings_values[-1])
            reasoning.append(f"Total earnings growth of {growth_rate:.1%} over past {len(earnings_values)} periods")
    else:
        reasoning.append("Insufficient earnings data for trend analysis")

    return {
        "score": score,
        "details": "; ".join(reasoning),
    }


def analyze_moat(metrics: list) -> dict[str, any]:
    """
    Evaluate whether the company likely has a durable competitive advantage (moat).
<<<<<<< HEAD
    For simplicity, we look at stability of ROE/operating margins over multiple periods
    or high margin over the last few years. Higher stability => higher moat score.
    """
    if not metrics or len(metrics) < 3:
        return {"score": 0, "max_score": 3, "details": "Insufficient data for moat analysis"}

    reasoning = []
    moat_score = 0
    historical_roes = []
    historical_margins = []

    for m in metrics:
        if m.return_on_equity is not None:
            historical_roes.append(m.return_on_equity)
        if m.operating_margin is not None:
            historical_margins.append(m.operating_margin)

    # Check for stable or improving ROE
    if len(historical_roes) >= 3:
        stable_roe = all(r > 0.15 for r in historical_roes)
        if stable_roe:
            moat_score += 1
            reasoning.append("Stable ROE above 15% across periods (suggests moat)")
        else:
            reasoning.append("ROE not consistently above 15%")

    # Check for stable or improving operating margin
    if len(historical_margins) >= 3:
        stable_margin = all(m > 0.15 for m in historical_margins)
        if stable_margin:
            moat_score += 1
            reasoning.append("Stable operating margins above 15% (moat indicator)")
        else:
            reasoning.append("Operating margin not consistently above 15%")

    # If both are stable/improving, add an extra point
    if moat_score == 2:
        moat_score += 1
        reasoning.append("Both ROE and margin stability indicate a solid moat")

    return {
        "score": moat_score,
        "max_score": 3,
        "details": "; ".join(reasoning),
=======
    Enhanced to include multiple moat indicators that Buffett actually looks for:
    1. Consistent high returns on capital
    2. Pricing power (stable/growing margins)
    3. Scale advantages (improving metrics with size)
    4. Brand strength (inferred from margins and consistency)
    5. Switching costs (inferred from customer retention)
    """
    if not metrics or len(metrics) < 5:  # Need more data for proper moat analysis
        return {"score": 0, "max_score": 5, "details": "Insufficient data for comprehensive moat analysis"}

    reasoning = []
    moat_score = 0
    max_score = 5

    # 1. Return on Capital Consistency (Buffett's favorite moat indicator)
    historical_roes = [m.return_on_equity for m in metrics if m.return_on_equity is not None]
    historical_roics = [m.return_on_invested_capital for m in metrics if hasattr(m, 'return_on_invested_capital') and m.return_on_invested_capital is not None]
    
    if len(historical_roes) >= 5:
        # Check for consistently high ROE (>15% for most periods)
        high_roe_periods = sum(1 for roe in historical_roes if roe > 0.15)
        roe_consistency = high_roe_periods / len(historical_roes)
        
        if roe_consistency >= 0.8:  # 80%+ of periods with ROE > 15%
            moat_score += 2
            avg_roe = sum(historical_roes) / len(historical_roes)
            reasoning.append(f"Excellent ROE consistency: {high_roe_periods}/{len(historical_roes)} periods >15% (avg: {avg_roe:.1%}) - indicates durable competitive advantage")
        elif roe_consistency >= 0.6:
            moat_score += 1
            reasoning.append(f"Good ROE performance: {high_roe_periods}/{len(historical_roes)} periods >15%")
        else:
            reasoning.append(f"Inconsistent ROE: only {high_roe_periods}/{len(historical_roes)} periods >15%")
    else:
        reasoning.append("Insufficient ROE history for moat analysis")

    # 2. Operating Margin Stability (Pricing Power Indicator)
    historical_margins = [m.operating_margin for m in metrics if m.operating_margin is not None]
    if len(historical_margins) >= 5:
        # Check for stable or improving margins (sign of pricing power)
        avg_margin = sum(historical_margins) / len(historical_margins)
        recent_margins = historical_margins[:3]  # Last 3 periods
        older_margins = historical_margins[-3:]  # First 3 periods
        
        recent_avg = sum(recent_margins) / len(recent_margins)
        older_avg = sum(older_margins) / len(older_margins)
        
        if avg_margin > 0.2 and recent_avg >= older_avg:  # 20%+ margins and stable/improving
            moat_score += 1
            reasoning.append(f"Strong and stable operating margins (avg: {avg_margin:.1%}) indicate pricing power moat")
        elif avg_margin > 0.15:  # At least decent margins
            reasoning.append(f"Decent operating margins (avg: {avg_margin:.1%}) suggest some competitive advantage")
        else:
            reasoning.append(f"Low operating margins (avg: {avg_margin:.1%}) suggest limited pricing power")
    
    # 3. Asset Efficiency and Scale Advantages
    if len(metrics) >= 5:
        # Check asset turnover trends (revenue efficiency)
        asset_turnovers = []
        for m in metrics:
            if hasattr(m, 'asset_turnover') and m.asset_turnover is not None:
                asset_turnovers.append(m.asset_turnover)
        
        if len(asset_turnovers) >= 3:
            if any(turnover > 1.0 for turnover in asset_turnovers):  # Efficient asset use
                moat_score += 1
                reasoning.append("Efficient asset utilization suggests operational moat")
    
    # 4. Competitive Position Strength (inferred from trend stability)
    if len(historical_roes) >= 5 and len(historical_margins) >= 5:
        # Calculate coefficient of variation (stability measure)
        roe_avg = sum(historical_roes) / len(historical_roes)
        roe_variance = sum((roe - roe_avg) ** 2 for roe in historical_roes) / len(historical_roes)
        roe_stability = 1 - (roe_variance ** 0.5) / roe_avg if roe_avg > 0 else 0
        
        margin_avg = sum(historical_margins) / len(historical_margins)
        margin_variance = sum((margin - margin_avg) ** 2 for margin in historical_margins) / len(historical_margins)
        margin_stability = 1 - (margin_variance ** 0.5) / margin_avg if margin_avg > 0 else 0
        
        overall_stability = (roe_stability + margin_stability) / 2
        
        if overall_stability > 0.7:  # High stability indicates strong competitive position
            moat_score += 1
            reasoning.append(f"High performance stability ({overall_stability:.1%}) suggests strong competitive moat")
    
    # Cap the score at max_score
    moat_score = min(moat_score, max_score)

    return {
        "score": moat_score,
        "max_score": max_score,
        "details": "; ".join(reasoning) if reasoning else "Limited moat analysis available",
>>>>>>> 4aa6983d
    }


def analyze_management_quality(financial_line_items: list) -> dict[str, any]:
    """
    Checks for share dilution or consistent buybacks, and some dividend track record.
    A simplified approach:
      - if there's net share repurchase or stable share count, it suggests management
        might be shareholder-friendly.
      - if there's a big new issuance, it might be a negative sign (dilution).
    """
    if not financial_line_items:
        return {"score": 0, "max_score": 2, "details": "Insufficient data for management analysis"}

    reasoning = []
    mgmt_score = 0

    latest = financial_line_items[0]
    if hasattr(latest, "issuance_or_purchase_of_equity_shares") and latest.issuance_or_purchase_of_equity_shares and latest.issuance_or_purchase_of_equity_shares < 0:
        # Negative means the company spent money on buybacks
        mgmt_score += 1
        reasoning.append("Company has been repurchasing shares (shareholder-friendly)")

    if hasattr(latest, "issuance_or_purchase_of_equity_shares") and latest.issuance_or_purchase_of_equity_shares and latest.issuance_or_purchase_of_equity_shares > 0:
        # Positive issuance means new shares => possible dilution
        reasoning.append("Recent common stock issuance (potential dilution)")
    else:
        reasoning.append("No significant new stock issuance detected")

    # Check for any dividends
    if hasattr(latest, "dividends_and_other_cash_distributions") and latest.dividends_and_other_cash_distributions and latest.dividends_and_other_cash_distributions < 0:
        mgmt_score += 1
        reasoning.append("Company has a track record of paying dividends")
    else:
        reasoning.append("No or minimal dividends paid")

    return {
        "score": mgmt_score,
        "max_score": 2,
        "details": "; ".join(reasoning),
    }


def calculate_owner_earnings(financial_line_items: list) -> dict[str, any]:
    """
    Calculate owner earnings (Buffett's preferred measure of true earnings power).
    Enhanced methodology: Net Income + Depreciation/Amortization - Maintenance CapEx - Working Capital Changes
    Uses multi-period analysis for better maintenance capex estimation.
    """
    if not financial_line_items or len(financial_line_items) < 2:
        return {"owner_earnings": None, "details": ["Insufficient data for owner earnings calculation"]}

    latest = financial_line_items[0]
    details = []

<<<<<<< HEAD
=======
    # Core components
>>>>>>> 4aa6983d
    net_income = latest.net_income
    depreciation = latest.depreciation_and_amortization
    capex = latest.capital_expenditure

    if not all([net_income is not None, depreciation is not None, capex is not None]):
        missing = []
        if net_income is None: missing.append("net income")
        if depreciation is None: missing.append("depreciation")
        if capex is None: missing.append("capital expenditure")
        return {"owner_earnings": None, "details": [f"Missing components: {', '.join(missing)}"]}

    # Enhanced maintenance capex estimation using historical analysis
    maintenance_capex = estimate_maintenance_capex(financial_line_items)
    
    # Working capital change analysis (if data available)
    working_capital_change = 0
    if len(financial_line_items) >= 2:
        try:
            current_assets_current = getattr(latest, 'current_assets', None)
            current_liab_current = getattr(latest, 'current_liabilities', None)
            
            previous = financial_line_items[1]
            current_assets_previous = getattr(previous, 'current_assets', None)
            current_liab_previous = getattr(previous, 'current_liabilities', None)
            
            if all([current_assets_current, current_liab_current, current_assets_previous, current_liab_previous]):
                wc_current = current_assets_current - current_liab_current
                wc_previous = current_assets_previous - current_liab_previous
                working_capital_change = wc_current - wc_previous
                details.append(f"Working capital change: ${working_capital_change:,.0f}")
        except:
            pass  # Skip working capital adjustment if data unavailable

<<<<<<< HEAD
    # Estimate maintenance capex (typically 70-80% of total capex)
    maintenance_capex = capex * 0.75
    owner_earnings = net_income + depreciation - maintenance_capex
=======
    # Calculate owner earnings
    owner_earnings = net_income + depreciation - maintenance_capex - working_capital_change

    # Sanity checks
    if owner_earnings < net_income * 0.3:  # Owner earnings shouldn't be less than 30% of net income typically
        details.append("Warning: Owner earnings significantly below net income - high capex intensity")
    
    if maintenance_capex > depreciation * 2:  # Maintenance capex shouldn't typically exceed 2x depreciation
        details.append("Warning: Estimated maintenance capex seems high relative to depreciation")

    details.extend([
        f"Net income: ${net_income:,.0f}",
        f"Depreciation: ${depreciation:,.0f}",
        f"Estimated maintenance capex: ${maintenance_capex:,.0f}",
        f"Owner earnings: ${owner_earnings:,.0f}"
    ])
>>>>>>> 4aa6983d

    return {
        "owner_earnings": owner_earnings,
        "components": {
            "net_income": net_income,
            "depreciation": depreciation,
            "maintenance_capex": maintenance_capex,
            "working_capital_change": working_capital_change,
            "total_capex": abs(capex) if capex else 0
        },
        "details": details,
    }


def estimate_maintenance_capex(financial_line_items: list) -> float:
    """
    Estimate maintenance capital expenditure using multiple approaches.
    Buffett considers this crucial for understanding true owner earnings.
    """
    if not financial_line_items:
<<<<<<< HEAD
        return {"intrinsic_value": None, "details": ["Insufficient data for valuation"]}
=======
        return 0
    
    # Approach 1: Historical average as % of revenue
    capex_ratios = []
    depreciation_values = []
    
    for item in financial_line_items[:5]:  # Last 5 periods
        if hasattr(item, 'capital_expenditure') and hasattr(item, 'revenue'):
            if item.capital_expenditure and item.revenue and item.revenue > 0:
                capex_ratio = abs(item.capital_expenditure) / item.revenue
                capex_ratios.append(capex_ratio)
        
        if hasattr(item, 'depreciation_and_amortization') and item.depreciation_and_amortization:
            depreciation_values.append(item.depreciation_and_amortization)
    
    # Approach 2: Percentage of depreciation (typically 80-120% for maintenance)
    latest_depreciation = financial_line_items[0].depreciation_and_amortization if financial_line_items[0].depreciation_and_amortization else 0
    
    # Approach 3: Industry-specific heuristics
    latest_capex = abs(financial_line_items[0].capital_expenditure) if financial_line_items[0].capital_expenditure else 0
    
    # Conservative estimate: Use the higher of:
    # 1. 85% of total capex (assuming 15% is growth capex)
    # 2. 100% of depreciation (replacement of worn-out assets)
    # 3. Historical average if stable
    
    method_1 = latest_capex * 0.85  # 85% of total capex
    method_2 = latest_depreciation  # 100% of depreciation
    
    # If we have historical data, use average capex ratio
    if len(capex_ratios) >= 3:
        avg_capex_ratio = sum(capex_ratios) / len(capex_ratios)
        latest_revenue = financial_line_items[0].revenue if hasattr(financial_line_items[0], 'revenue') and financial_line_items[0].revenue else 0
        method_3 = avg_capex_ratio * latest_revenue if latest_revenue else 0
        
        # Use the median of the three approaches for conservatism
        estimates = sorted([method_1, method_2, method_3])
        return estimates[1]  # Median
    else:
        # Use the higher of method 1 and 2
        return max(method_1, method_2)
>>>>>>> 4aa6983d


def calculate_intrinsic_value(financial_line_items: list) -> dict[str, any]:
    """
    Calculate intrinsic value using enhanced DCF with owner earnings.
    Uses more sophisticated assumptions and conservative approach like Buffett.
    """
    if not financial_line_items or len(financial_line_items) < 3:
        return {"intrinsic_value": None, "details": ["Insufficient data for reliable valuation"]}

    # Calculate owner earnings with better methodology
    earnings_data = calculate_owner_earnings(financial_line_items)
    if not earnings_data["owner_earnings"]:
        return {"intrinsic_value": None, "details": earnings_data["details"]}

    owner_earnings = earnings_data["owner_earnings"]
    latest_financial_line_items = financial_line_items[0]
    shares_outstanding = latest_financial_line_items.outstanding_shares

<<<<<<< HEAD
    if not shares_outstanding:
        return {"intrinsic_value": None, "details": ["Missing shares outstanding data"]}

    # Buffett's DCF assumptions (conservative approach)
    growth_rate = 0.05  # Conservative 5% growth
    discount_rate = 0.09  # Typical ~9% discount rate
    terminal_multiple = 12
    projection_years = 10

    # Sum of discounted future owner earnings
    future_value = 0
    for year in range(1, projection_years + 1):
        future_earnings = owner_earnings * (1 + growth_rate) ** year
        present_value = future_earnings / (1 + discount_rate) ** year
        future_value += present_value

    # Terminal value
    terminal_value = (owner_earnings * (1 + growth_rate) ** projection_years * terminal_multiple) / ((1 + discount_rate) ** projection_years)

    intrinsic_value = future_value + terminal_value
=======
    if not shares_outstanding or shares_outstanding <= 0:
        return {"intrinsic_value": None, "details": ["Missing or invalid shares outstanding data"]}

    # Enhanced DCF with more realistic assumptions
    details = []
    
    # Estimate growth rate based on historical performance (more conservative)
    historical_earnings = []
    for item in financial_line_items[:5]:  # Last 5 years
        if hasattr(item, 'net_income') and item.net_income:
            historical_earnings.append(item.net_income)
    
    # Calculate historical growth rate
    if len(historical_earnings) >= 3:
        oldest_earnings = historical_earnings[-1]
        latest_earnings = historical_earnings[0]
        years = len(historical_earnings) - 1
        
        if oldest_earnings > 0:
            historical_growth = ((latest_earnings / oldest_earnings) ** (1/years)) - 1
            # Conservative adjustment - cap growth and apply haircut
            historical_growth = max(-0.05, min(historical_growth, 0.15))  # Cap between -5% and 15%
            conservative_growth = historical_growth * 0.7  # Apply 30% haircut for conservatism
        else:
            conservative_growth = 0.03  # Default 3% if negative base
    else:
        conservative_growth = 0.03  # Default conservative growth
    
    # Buffett's conservative assumptions
    stage1_growth = min(conservative_growth, 0.08)  # Stage 1: cap at 8%
    stage2_growth = min(conservative_growth * 0.5, 0.04)  # Stage 2: half of stage 1, cap at 4%
    terminal_growth = 0.025  # Long-term GDP growth rate
    
    # Risk-adjusted discount rate based on business quality
    base_discount_rate = 0.09  # Base 9%
    
    # Adjust based on analysis scores (if available in calling context)
    # For now, use conservative 10%
    discount_rate = 0.10
    
    # Three-stage DCF model
    stage1_years = 5   # High growth phase
    stage2_years = 5   # Transition phase
    
    present_value = 0
    details.append(f"Using three-stage DCF: Stage 1 ({stage1_growth:.1%}, {stage1_years}y), Stage 2 ({stage2_growth:.1%}, {stage2_years}y), Terminal ({terminal_growth:.1%})")
    
    # Stage 1: Higher growth
    stage1_pv = 0
    for year in range(1, stage1_years + 1):
        future_earnings = owner_earnings * (1 + stage1_growth) ** year
        pv = future_earnings / (1 + discount_rate) ** year
        stage1_pv += pv
    
    # Stage 2: Transition growth
    stage2_pv = 0
    stage1_final_earnings = owner_earnings * (1 + stage1_growth) ** stage1_years
    for year in range(1, stage2_years + 1):
        future_earnings = stage1_final_earnings * (1 + stage2_growth) ** year
        pv = future_earnings / (1 + discount_rate) ** (stage1_years + year)
        stage2_pv += pv
    
    # Terminal value using Gordon Growth Model
    final_earnings = stage1_final_earnings * (1 + stage2_growth) ** stage2_years
    terminal_earnings = final_earnings * (1 + terminal_growth)
    terminal_value = terminal_earnings / (discount_rate - terminal_growth)
    terminal_pv = terminal_value / (1 + discount_rate) ** (stage1_years + stage2_years)
    
    # Total intrinsic value
    intrinsic_value = stage1_pv + stage2_pv + terminal_pv
    
    # Apply additional margin of safety (Buffett's conservatism)
    conservative_intrinsic_value = intrinsic_value * 0.85  # 15% additional haircut
    
    details.extend([
        f"Stage 1 PV: ${stage1_pv:,.0f}",
        f"Stage 2 PV: ${stage2_pv:,.0f}",
        f"Terminal PV: ${terminal_pv:,.0f}",
        f"Total IV: ${intrinsic_value:,.0f}",
        f"Conservative IV (15% haircut): ${conservative_intrinsic_value:,.0f}",
        f"Owner earnings: ${owner_earnings:,.0f}",
        f"Discount rate: {discount_rate:.1%}"
    ])
>>>>>>> 4aa6983d

    return {
        "intrinsic_value": conservative_intrinsic_value,
        "raw_intrinsic_value": intrinsic_value,
        "owner_earnings": owner_earnings,
        "assumptions": {
            "stage1_growth": stage1_growth,
            "stage2_growth": stage2_growth,
            "terminal_growth": terminal_growth,
            "discount_rate": discount_rate,
            "stage1_years": stage1_years,
            "stage2_years": stage2_years,
            "historical_growth": conservative_growth if 'conservative_growth' in locals() else None,
        },
        "details": details,
    }

def analyze_book_value_growth(financial_line_items: list) -> dict[str, any]:
    """Analyze book value per share growth - a key Buffett metric."""
    if len(financial_line_items) < 3:
        return {"score": 0, "details": "Insufficient data for book value analysis"}
    
    # Extract book values per share
    book_values = [
        item.shareholders_equity / item.outstanding_shares
        for item in financial_line_items
        if hasattr(item, 'shareholders_equity') and hasattr(item, 'outstanding_shares')
        and item.shareholders_equity and item.outstanding_shares
    ]
    
    if len(book_values) < 3:
        return {"score": 0, "details": "Insufficient book value data for growth analysis"}
    
    score = 0
    reasoning = []
    
    # Analyze growth consistency
    growth_periods = sum(1 for i in range(len(book_values) - 1) if book_values[i] > book_values[i + 1])
    growth_rate = growth_periods / (len(book_values) - 1)
    
    # Score based on consistency
    if growth_rate >= 0.8:
        score += 3
        reasoning.append("Consistent book value per share growth (Buffett's favorite metric)")
    elif growth_rate >= 0.6:
        score += 2
        reasoning.append("Good book value per share growth pattern")
    elif growth_rate >= 0.4:
        score += 1
        reasoning.append("Moderate book value per share growth")
    else:
        reasoning.append("Inconsistent book value per share growth")
    
    # Calculate and score CAGR
    cagr_score, cagr_reason = _calculate_book_value_cagr(book_values)
    score += cagr_score
    reasoning.append(cagr_reason)
    
    return {"score": score, "details": "; ".join(reasoning)}


def _calculate_book_value_cagr(book_values: list) -> tuple[int, str]:
    """Helper function to safely calculate book value CAGR and return score + reasoning."""
    if len(book_values) < 2:
        return 0, "Insufficient data for CAGR calculation"
    
    oldest_bv, latest_bv = book_values[-1], book_values[0]
    years = len(book_values) - 1
    
    # Handle different scenarios
    if oldest_bv > 0 and latest_bv > 0:
        cagr = ((latest_bv / oldest_bv) ** (1/years)) - 1
        if cagr > 0.15:
            return 2, f"Excellent book value CAGR: {cagr:.1%}"
        elif cagr > 0.1:
            return 1, f"Good book value CAGR: {cagr:.1%}"
        else:
            return 0, f"Book value CAGR: {cagr:.1%}"
    elif oldest_bv < 0 < latest_bv:
        return 3, "Excellent: Company improved from negative to positive book value"
    elif oldest_bv > 0 > latest_bv:
        return 0, "Warning: Company declined from positive to negative book value"
    else:
        return 0, "Unable to calculate meaningful book value CAGR due to negative values"


def analyze_pricing_power(financial_line_items: list, metrics: list) -> dict[str, any]:
    """
    Analyze pricing power - Buffett's key indicator of a business moat.
    Looks at ability to raise prices without losing customers (margin expansion during inflation).
    """
    if not financial_line_items or not metrics:
        return {"score": 0, "details": "Insufficient data for pricing power analysis"}
    
    score = 0
    reasoning = []
    
    # Check gross margin trends (ability to maintain/expand margins)
    gross_margins = []
    for item in financial_line_items:
        if hasattr(item, 'gross_margin') and item.gross_margin is not None:
            gross_margins.append(item.gross_margin)
    
    if len(gross_margins) >= 3:
        # Check margin stability/improvement
        recent_avg = sum(gross_margins[:2]) / 2 if len(gross_margins) >= 2 else gross_margins[0]
        older_avg = sum(gross_margins[-2:]) / 2 if len(gross_margins) >= 2 else gross_margins[-1]
        
        if recent_avg > older_avg + 0.02:  # 2%+ improvement
            score += 3
            reasoning.append("Expanding gross margins indicate strong pricing power")
        elif recent_avg > older_avg:
            score += 2
            reasoning.append("Improving gross margins suggest good pricing power")
        elif abs(recent_avg - older_avg) < 0.01:  # Stable within 1%
            score += 1
            reasoning.append("Stable gross margins during economic uncertainty")
        else:
            reasoning.append("Declining gross margins may indicate pricing pressure")
    
    # Check if company has been able to maintain high margins consistently
    if gross_margins:
        avg_margin = sum(gross_margins) / len(gross_margins)
        if avg_margin > 0.5:  # 50%+ gross margins
            score += 2
            reasoning.append(f"Consistently high gross margins ({avg_margin:.1%}) indicate strong pricing power")
        elif avg_margin > 0.3:  # 30%+ gross margins
            score += 1
            reasoning.append(f"Good gross margins ({avg_margin:.1%}) suggest decent pricing power")
    
    return {
        "score": score,
        "details": "; ".join(reasoning) if reasoning else "Limited pricing power analysis available"
    }


def generate_buffett_output(
    ticker: str,
    analysis_data: dict[str, any],
    state: AgentState,
) -> WarrenBuffettSignal:
    """Get investment decision from LLM with Buffett's principles"""
    template = ChatPromptTemplate.from_messages(
        [
            (
                "system",
<<<<<<< HEAD
                """You are a Warren Buffett AI agent. Decide on investment signals based on Warren Buffett's principles:
                - Circle of Competence: Only invest in businesses you understand
                - Margin of Safety (> 30%): Buy at a significant discount to intrinsic value
                - Economic Moat: Look for durable competitive advantages
                - Quality Management: Seek conservative, shareholder-oriented teams
                - Financial Strength: Favor low debt, strong returns on equity
                - Long-term Horizon: Invest in businesses, not just stocks
                - Sell only if fundamentals deteriorate or valuation far exceeds intrinsic value

                When providing your reasoning, be thorough and specific by:
                1. Explaining the key factors that influenced your decision the most (both positive and negative)
                2. Highlighting how the company aligns with or violates specific Buffett principles
                3. Providing quantitative evidence where relevant (e.g., specific margins, ROE values, debt levels)
                4. Concluding with a Buffett-style assessment of the investment opportunity
                5. Using Warren Buffett's voice and conversational style in your explanation

                For example, if bullish: "I'm particularly impressed with [specific strength], reminiscent of our early investment in See's Candies where we saw [similar attribute]..."
                For example, if bearish: "The declining returns on capital remind me of the textile operations at Berkshire that we eventually exited because..."

                Follow these guidelines strictly.
=======
                """You are Warren Buffett, the Oracle of Omaha. Analyze investment opportunities using my proven methodology developed over 60+ years of investing:

                MY CORE PRINCIPLES:
                1. Circle of Competence: "Risk comes from not knowing what you're doing." Only invest in businesses I thoroughly understand.
                2. Economic Moats: Seek companies with durable competitive advantages - pricing power, brand strength, scale advantages, switching costs.
                3. Quality Management: Look for honest, competent managers who think like owners and allocate capital wisely.
                4. Financial Fortress: Prefer companies with strong balance sheets, consistent earnings, and minimal debt.
                5. Intrinsic Value & Margin of Safety: Pay significantly less than what the business is worth - "Price is what you pay, value is what you get."
                6. Long-term Perspective: "Our favorite holding period is forever." Look for businesses that will prosper for decades.
                7. Pricing Power: The best businesses can raise prices without losing customers.

                MY CIRCLE OF COMPETENCE PREFERENCES:
                STRONGLY PREFER:
                - Consumer staples with strong brands (Coca-Cola, P&G, Walmart, Costco)
                - Commercial banking (Bank of America, Wells Fargo) - NOT investment banking
                - Insurance (GEICO, property & casualty)
                - Railways and utilities (BNSF, simple infrastructure)
                - Simple industrials with moats (UPS, FedEx, Caterpillar)
                - Energy companies with reserves and pipelines (Chevron, not exploration)

                GENERALLY AVOID:
                - Complex technology (semiconductors, software, except Apple due to consumer ecosystem)
                - Biotechnology and pharmaceuticals (too complex, regulatory risk)
                - Airlines (commodity business, poor economics)
                - Cryptocurrency and fintech speculation
                - Complex derivatives or financial instruments
                - Rapid technology change industries
                - Capital-intensive businesses without pricing power

                APPLE EXCEPTION: I own Apple not as a tech stock, but as a consumer products company with an ecosystem that creates switching costs.

                MY INVESTMENT CRITERIA HIERARCHY:
                First: Circle of Competence - If I don't understand the business model or industry dynamics, I don't invest, regardless of potential returns.
                Second: Business Quality - Does it have a moat? Will it still be thriving in 20 years?
                Third: Management - Do they act in shareholders' interests? Smart capital allocation?
                Fourth: Financial Strength - Consistent earnings, low debt, strong returns on capital?
                Fifth: Valuation - Am I paying a reasonable price for this wonderful business?

                MY LANGUAGE & STYLE:
                - Use folksy wisdom and simple analogies ("It's like...")
                - Reference specific past investments when relevant (Coca-Cola, Apple, GEICO, See's Candies, etc.)
                - Quote my own sayings when appropriate
                - Be candid about what I don't understand
                - Show patience - most opportunities don't meet my criteria
                - Express genuine enthusiasm for truly exceptional businesses
                - Be skeptical of complexity and Wall Street jargon

                CONFIDENCE LEVELS:
                - 90-100%: Exceptional business within my circle, trading at attractive price
                - 70-89%: Good business with decent moat, fair valuation
                - 50-69%: Mixed signals, would need more information or better price
                - 30-49%: Outside my expertise or concerning fundamentals
                - 10-29%: Poor business or significantly overvalued

                Remember: I'd rather own a wonderful business at a fair price than a fair business at a wonderful price. And when in doubt, the answer is usually "no" - there's no penalty for missed opportunities, only for permanent capital loss.
>>>>>>> 4aa6983d
                """,
            ),
            (
                "human",
<<<<<<< HEAD
                """Based on the following data, create the investment signal as Warren Buffett would:
=======
                """Analyze this investment opportunity for {ticker}:
>>>>>>> 4aa6983d

                COMPREHENSIVE ANALYSIS DATA:
                {analysis_data}

<<<<<<< HEAD
                Return the trading signal in the following JSON format exactly:
                {{
                  "signal": "bullish" | "bearish" | "neutral",
                  "confidence": float between 0 and 100,
                  "reasoning": "string"
                }}
=======
                Please provide your investment decision in exactly this JSON format:
                {{
                  "signal": "bullish" | "bearish" | "neutral",
                  "confidence": float between 0 and 100,
                  "reasoning": "string with your detailed Warren Buffett-style analysis"
                }}

                In your reasoning, be specific about:
                1. Whether this falls within your circle of competence and why (CRITICAL FIRST STEP)
                2. Your assessment of the business's competitive moat
                3. Management quality and capital allocation
                4. Financial health and consistency
                5. Valuation relative to intrinsic value
                6. Long-term prospects and any red flags
                7. How this compares to opportunities in your portfolio

                Write as Warren Buffett would speak - plainly, with conviction, and with specific references to the data provided.
>>>>>>> 4aa6983d
                """,
            ),
        ]
    )

    prompt = template.invoke({"analysis_data": json.dumps(analysis_data, indent=2), "ticker": ticker})

    # Default fallback signal in case parsing fails
    def create_default_warren_buffett_signal():
        return WarrenBuffettSignal(signal="neutral", confidence=0.0, reasoning="Error in analysis, defaulting to neutral")

    return call_llm(
        prompt=prompt,
<<<<<<< HEAD
        model_name=model_name,
        model_provider=model_provider,
        pydantic_model=WarrenBuffettSignal,
        agent_name="warren_buffett_agent",
=======
        pydantic_model=WarrenBuffettSignal,
        agent_name="warren_buffett_agent",
        state=state,
>>>>>>> 4aa6983d
        default_factory=create_default_warren_buffett_signal,
    )<|MERGE_RESOLUTION|>--- conflicted
+++ resolved
@@ -40,12 +40,6 @@
                 "outstanding_shares",
                 "total_assets",
                 "total_liabilities",
-<<<<<<< HEAD
-                "dividends_and_other_cash_distributions",
-                "issuance_or_purchase_of_equity_shares",
-            ],
-            end_date,
-=======
                 "shareholders_equity",
                 "dividends_and_other_cash_distributions",
                 "issuance_or_purchase_of_equity_shares",
@@ -56,7 +50,6 @@
             end_date,
             period="ttm",
             limit=10,
->>>>>>> 4aa6983d
         )
 
         progress.update_status("warren_buffett_agent", ticker, "Getting market cap")
@@ -70,11 +63,6 @@
         progress.update_status("warren_buffett_agent", ticker, "Analyzing consistency")
         consistency_analysis = analyze_consistency(financial_line_items)
 
-<<<<<<< HEAD
-        progress.update_status("warren_buffett_agent", ticker, "Analyzing moat")
-        moat_analysis = analyze_moat(metrics)
-
-=======
         progress.update_status("warren_buffett_agent", ticker, "Analyzing competitive moat")
         moat_analysis = analyze_moat(metrics)
 
@@ -84,20 +72,12 @@
         progress.update_status("warren_buffett_agent", ticker, "Analyzing book value growth")
         book_value_analysis = analyze_book_value_growth(financial_line_items)
 
->>>>>>> 4aa6983d
         progress.update_status("warren_buffett_agent", ticker, "Analyzing management quality")
         mgmt_analysis = analyze_management_quality(financial_line_items)
 
         progress.update_status("warren_buffett_agent", ticker, "Calculating intrinsic value")
         intrinsic_value_analysis = calculate_intrinsic_value(financial_line_items)
 
-<<<<<<< HEAD
-        # Calculate total score
-        total_score = fundamental_analysis["score"] + consistency_analysis["score"] + moat_analysis["score"] + mgmt_analysis["score"]
-        max_possible_score = 10 + moat_analysis["max_score"] + mgmt_analysis["max_score"]
-        # fundamental_analysis + consistency combined were up to 10 points total
-        # moat can add up to 3, mgmt can add up to 2, for example
-=======
         # Calculate total score without circle of competence (LLM will handle that)
         total_score = (
             fundamental_analysis["score"] + 
@@ -116,7 +96,6 @@
             5 +   # pricing_power (0-5)
             5     # book_value_growth (0-5)
         )
->>>>>>> 4aa6983d
 
         # Add margin of safety analysis if we have both intrinsic value and current price
         margin_of_safety = None
@@ -124,23 +103,7 @@
         if intrinsic_value and market_cap:
             margin_of_safety = (intrinsic_value - market_cap) / market_cap
 
-<<<<<<< HEAD
-        # Generate trading signal using a stricter margin-of-safety requirement
-        # if fundamentals+moat+management are strong but margin_of_safety < 0.3, it's neutral
-        # if fundamentals are very weak or margin_of_safety is severely negative -> bearish
-        # else bullish
-        if (total_score >= 0.7 * max_possible_score) and margin_of_safety and (margin_of_safety >= 0.3):
-            signal = "bullish"
-        elif total_score <= 0.3 * max_possible_score or (margin_of_safety is not None and margin_of_safety < -0.3):
-            # negative margin of safety beyond -30% could be overpriced -> bearish
-            signal = "bearish"
-        else:
-            signal = "neutral"
-
-        # Combine all analysis results
-=======
         # Combine all analysis results for LLM evaluation
->>>>>>> 4aa6983d
         analysis_data[ticker] = {
             "ticker": ticker,
             "score": total_score,
@@ -148,11 +111,8 @@
             "fundamental_analysis": fundamental_analysis,
             "consistency_analysis": consistency_analysis,
             "moat_analysis": moat_analysis,
-<<<<<<< HEAD
-=======
             "pricing_power_analysis": pricing_power_analysis,
             "book_value_analysis": book_value_analysis,
->>>>>>> 4aa6983d
             "management_analysis": mgmt_analysis,
             "intrinsic_value_analysis": intrinsic_value_analysis,
             "market_cap": market_cap,
@@ -169,7 +129,7 @@
         # Store analysis in consistent format with other agents
         buffett_analysis[ticker] = {
             "signal": buffett_output.signal,
-            "confidence": buffett_output.confidence,  # Normalize between 0 to 100
+            "confidence": buffett_output.confidence,
             "reasoning": buffett_output.reasoning,
         }
 
@@ -275,52 +235,6 @@
 def analyze_moat(metrics: list) -> dict[str, any]:
     """
     Evaluate whether the company likely has a durable competitive advantage (moat).
-<<<<<<< HEAD
-    For simplicity, we look at stability of ROE/operating margins over multiple periods
-    or high margin over the last few years. Higher stability => higher moat score.
-    """
-    if not metrics or len(metrics) < 3:
-        return {"score": 0, "max_score": 3, "details": "Insufficient data for moat analysis"}
-
-    reasoning = []
-    moat_score = 0
-    historical_roes = []
-    historical_margins = []
-
-    for m in metrics:
-        if m.return_on_equity is not None:
-            historical_roes.append(m.return_on_equity)
-        if m.operating_margin is not None:
-            historical_margins.append(m.operating_margin)
-
-    # Check for stable or improving ROE
-    if len(historical_roes) >= 3:
-        stable_roe = all(r > 0.15 for r in historical_roes)
-        if stable_roe:
-            moat_score += 1
-            reasoning.append("Stable ROE above 15% across periods (suggests moat)")
-        else:
-            reasoning.append("ROE not consistently above 15%")
-
-    # Check for stable or improving operating margin
-    if len(historical_margins) >= 3:
-        stable_margin = all(m > 0.15 for m in historical_margins)
-        if stable_margin:
-            moat_score += 1
-            reasoning.append("Stable operating margins above 15% (moat indicator)")
-        else:
-            reasoning.append("Operating margin not consistently above 15%")
-
-    # If both are stable/improving, add an extra point
-    if moat_score == 2:
-        moat_score += 1
-        reasoning.append("Both ROE and margin stability indicate a solid moat")
-
-    return {
-        "score": moat_score,
-        "max_score": 3,
-        "details": "; ".join(reasoning),
-=======
     Enhanced to include multiple moat indicators that Buffett actually looks for:
     1. Consistent high returns on capital
     2. Pricing power (stable/growing margins)
@@ -412,7 +326,6 @@
         "score": moat_score,
         "max_score": max_score,
         "details": "; ".join(reasoning) if reasoning else "Limited moat analysis available",
->>>>>>> 4aa6983d
     }
 
 
@@ -468,10 +381,7 @@
     latest = financial_line_items[0]
     details = []
 
-<<<<<<< HEAD
-=======
     # Core components
->>>>>>> 4aa6983d
     net_income = latest.net_income
     depreciation = latest.depreciation_and_amortization
     capex = latest.capital_expenditure
@@ -505,11 +415,6 @@
         except:
             pass  # Skip working capital adjustment if data unavailable
 
-<<<<<<< HEAD
-    # Estimate maintenance capex (typically 70-80% of total capex)
-    maintenance_capex = capex * 0.75
-    owner_earnings = net_income + depreciation - maintenance_capex
-=======
     # Calculate owner earnings
     owner_earnings = net_income + depreciation - maintenance_capex - working_capital_change
 
@@ -526,7 +431,6 @@
         f"Estimated maintenance capex: ${maintenance_capex:,.0f}",
         f"Owner earnings: ${owner_earnings:,.0f}"
     ])
->>>>>>> 4aa6983d
 
     return {
         "owner_earnings": owner_earnings,
@@ -547,9 +451,6 @@
     Buffett considers this crucial for understanding true owner earnings.
     """
     if not financial_line_items:
-<<<<<<< HEAD
-        return {"intrinsic_value": None, "details": ["Insufficient data for valuation"]}
-=======
         return 0
     
     # Approach 1: Historical average as % of revenue
@@ -591,7 +492,6 @@
     else:
         # Use the higher of method 1 and 2
         return max(method_1, method_2)
->>>>>>> 4aa6983d
 
 
 def calculate_intrinsic_value(financial_line_items: list) -> dict[str, any]:
@@ -611,28 +511,6 @@
     latest_financial_line_items = financial_line_items[0]
     shares_outstanding = latest_financial_line_items.outstanding_shares
 
-<<<<<<< HEAD
-    if not shares_outstanding:
-        return {"intrinsic_value": None, "details": ["Missing shares outstanding data"]}
-
-    # Buffett's DCF assumptions (conservative approach)
-    growth_rate = 0.05  # Conservative 5% growth
-    discount_rate = 0.09  # Typical ~9% discount rate
-    terminal_multiple = 12
-    projection_years = 10
-
-    # Sum of discounted future owner earnings
-    future_value = 0
-    for year in range(1, projection_years + 1):
-        future_earnings = owner_earnings * (1 + growth_rate) ** year
-        present_value = future_earnings / (1 + discount_rate) ** year
-        future_value += present_value
-
-    # Terminal value
-    terminal_value = (owner_earnings * (1 + growth_rate) ** projection_years * terminal_multiple) / ((1 + discount_rate) ** projection_years)
-
-    intrinsic_value = future_value + terminal_value
-=======
     if not shares_outstanding or shares_outstanding <= 0:
         return {"intrinsic_value": None, "details": ["Missing or invalid shares outstanding data"]}
 
@@ -716,7 +594,6 @@
         f"Owner earnings: ${owner_earnings:,.0f}",
         f"Discount rate: {discount_rate:.1%}"
     ])
->>>>>>> 4aa6983d
 
     return {
         "intrinsic_value": conservative_intrinsic_value,
@@ -863,28 +740,6 @@
         [
             (
                 "system",
-<<<<<<< HEAD
-                """You are a Warren Buffett AI agent. Decide on investment signals based on Warren Buffett's principles:
-                - Circle of Competence: Only invest in businesses you understand
-                - Margin of Safety (> 30%): Buy at a significant discount to intrinsic value
-                - Economic Moat: Look for durable competitive advantages
-                - Quality Management: Seek conservative, shareholder-oriented teams
-                - Financial Strength: Favor low debt, strong returns on equity
-                - Long-term Horizon: Invest in businesses, not just stocks
-                - Sell only if fundamentals deteriorate or valuation far exceeds intrinsic value
-
-                When providing your reasoning, be thorough and specific by:
-                1. Explaining the key factors that influenced your decision the most (both positive and negative)
-                2. Highlighting how the company aligns with or violates specific Buffett principles
-                3. Providing quantitative evidence where relevant (e.g., specific margins, ROE values, debt levels)
-                4. Concluding with a Buffett-style assessment of the investment opportunity
-                5. Using Warren Buffett's voice and conversational style in your explanation
-
-                For example, if bullish: "I'm particularly impressed with [specific strength], reminiscent of our early investment in See's Candies where we saw [similar attribute]..."
-                For example, if bearish: "The declining returns on capital remind me of the textile operations at Berkshire that we eventually exited because..."
-
-                Follow these guidelines strictly.
-=======
                 """You are Warren Buffett, the Oracle of Omaha. Analyze investment opportunities using my proven methodology developed over 60+ years of investing:
 
                 MY CORE PRINCIPLES:
@@ -940,28 +795,15 @@
                 - 10-29%: Poor business or significantly overvalued
 
                 Remember: I'd rather own a wonderful business at a fair price than a fair business at a wonderful price. And when in doubt, the answer is usually "no" - there's no penalty for missed opportunities, only for permanent capital loss.
->>>>>>> 4aa6983d
                 """,
             ),
             (
                 "human",
-<<<<<<< HEAD
-                """Based on the following data, create the investment signal as Warren Buffett would:
-=======
                 """Analyze this investment opportunity for {ticker}:
->>>>>>> 4aa6983d
 
                 COMPREHENSIVE ANALYSIS DATA:
                 {analysis_data}
 
-<<<<<<< HEAD
-                Return the trading signal in the following JSON format exactly:
-                {{
-                  "signal": "bullish" | "bearish" | "neutral",
-                  "confidence": float between 0 and 100,
-                  "reasoning": "string"
-                }}
-=======
                 Please provide your investment decision in exactly this JSON format:
                 {{
                   "signal": "bullish" | "bearish" | "neutral",
@@ -979,7 +821,6 @@
                 7. How this compares to opportunities in your portfolio
 
                 Write as Warren Buffett would speak - plainly, with conviction, and with specific references to the data provided.
->>>>>>> 4aa6983d
                 """,
             ),
         ]
@@ -993,15 +834,8 @@
 
     return call_llm(
         prompt=prompt,
-<<<<<<< HEAD
-        model_name=model_name,
-        model_provider=model_provider,
-        pydantic_model=WarrenBuffettSignal,
-        agent_name="warren_buffett_agent",
-=======
         pydantic_model=WarrenBuffettSignal,
         agent_name="warren_buffett_agent",
         state=state,
->>>>>>> 4aa6983d
         default_factory=create_default_warren_buffett_signal,
     )