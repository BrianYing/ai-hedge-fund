from langchain_core.messages import HumanMessage
from src.graph.state import AgentState, show_agent_reasoning
from src.utils.progress import progress
import pandas as pd
import numpy as np
import json

from src.tools.api import get_insider_trades, get_company_news


##### Sentiment Agent #####
def sentiment_analyst_agent(state: AgentState):
    """Analyzes market sentiment and generates trading signals for multiple tickers."""
    data = state.get("data", {})
    end_date = data.get("end_date")
    tickers = data.get("tickers")

    # Initialize sentiment analysis for each ticker
    sentiment_analysis = {}

    for ticker in tickers:
        progress.update_status("sentiment_analyst_agent", ticker, "Fetching insider trades")

        # Get the insider trades
        insider_trades = get_insider_trades(
            ticker=ticker,
            end_date=end_date,
            limit=1000,
        )

        progress.update_status("sentiment_analyst_agent", ticker, "Analyzing trading patterns")

        # Get the signals from the insider trades
        transaction_shares = pd.Series([t.transaction_shares for t in insider_trades]).dropna()
        insider_signals = np.where(transaction_shares < 0, "bearish", "bullish").tolist()

        progress.update_status("sentiment_analyst_agent", ticker, "Fetching company news")

        # Get the company news
        company_news = get_company_news(ticker, end_date, limit=100)

        # Get the sentiment from the company news
        sentiment = pd.Series([n.sentiment for n in company_news]).dropna()
        news_signals = np.where(sentiment == "negative", "bearish", 
                              np.where(sentiment == "positive", "bullish", "neutral")).tolist()
        
        progress.update_status("sentiment_analyst_agent", ticker, "Combining signals")
        # Combine signals from both sources with weights
        insider_weight = 0.3
        news_weight = 0.7
        
        # Calculate weighted signal counts
        bullish_signals = (
            insider_signals.count("bullish") * insider_weight +
            news_signals.count("bullish") * news_weight
        )
        bearish_signals = (
            insider_signals.count("bearish") * insider_weight +
            news_signals.count("bearish") * news_weight
        )

        if bullish_signals > bearish_signals:
            overall_signal = "bullish"
        elif bearish_signals > bullish_signals:
            overall_signal = "bearish"
        else:
            overall_signal = "neutral"

        # Calculate confidence level based on the weighted proportion
        total_weighted_signals = len(insider_signals) * insider_weight + len(news_signals) * news_weight
        confidence = 0  # Default confidence when there are no signals
        if total_weighted_signals > 0:
            confidence = round((max(bullish_signals, bearish_signals) / total_weighted_signals) * 100, 2)
<<<<<<< HEAD
        reasoning = f"Weighted Bullish signals: {bullish_signals:.1f}, Weighted Bearish signals: {bearish_signals:.1f}"
=======
        
        # Create structured reasoning similar to technical analysis
        reasoning = {
            "insider_trading": {
                "signal": "bullish" if insider_signals.count("bullish") > insider_signals.count("bearish") else 
                         "bearish" if insider_signals.count("bearish") > insider_signals.count("bullish") else "neutral",
                "confidence": round((max(insider_signals.count("bullish"), insider_signals.count("bearish")) / max(len(insider_signals), 1)) * 100),
                "metrics": {
                    "total_trades": len(insider_signals),
                    "bullish_trades": insider_signals.count("bullish"),
                    "bearish_trades": insider_signals.count("bearish"),
                    "weight": insider_weight,
                    "weighted_bullish": round(insider_signals.count("bullish") * insider_weight, 1),
                    "weighted_bearish": round(insider_signals.count("bearish") * insider_weight, 1),
                }
            },
            "news_sentiment": {
                "signal": "bullish" if news_signals.count("bullish") > news_signals.count("bearish") else 
                         "bearish" if news_signals.count("bearish") > news_signals.count("bullish") else "neutral",
                "confidence": round((max(news_signals.count("bullish"), news_signals.count("bearish")) / max(len(news_signals), 1)) * 100),
                "metrics": {
                    "total_articles": len(news_signals),
                    "bullish_articles": news_signals.count("bullish"),
                    "bearish_articles": news_signals.count("bearish"),
                    "neutral_articles": news_signals.count("neutral"),
                    "weight": news_weight,
                    "weighted_bullish": round(news_signals.count("bullish") * news_weight, 1),
                    "weighted_bearish": round(news_signals.count("bearish") * news_weight, 1),
                }
            },
            "combined_analysis": {
                "total_weighted_bullish": round(bullish_signals, 1),
                "total_weighted_bearish": round(bearish_signals, 1),
                "signal_determination": f"{'Bullish' if bullish_signals > bearish_signals else 'Bearish' if bearish_signals > bullish_signals else 'Neutral'} based on weighted signal comparison"
            }
        }
>>>>>>> 4aa6983d

        sentiment_analysis[ticker] = {
            "signal": overall_signal,
            "confidence": confidence,
            "reasoning": reasoning,
        }

        progress.update_status("sentiment_analyst_agent", ticker, "Done", analysis=json.dumps(reasoning, indent=4))

    # Create the sentiment message
    message = HumanMessage(
        content=json.dumps(sentiment_analysis),
        name="sentiment_analyst_agent",
    )

    # Print the reasoning if the flag is set
    if state["metadata"]["show_reasoning"]:
        show_agent_reasoning(sentiment_analysis, "Sentiment Analysis Agent")

    # Add the signal to the analyst_signals list
    state["data"]["analyst_signals"]["sentiment_agent"] = sentiment_analysis

    progress.update_status("sentiment_analyst_agent", None, "Done")

    return {
        "messages": [message],
        "data": data,
    }<|MERGE_RESOLUTION|>--- conflicted
+++ resolved
@@ -71,9 +71,6 @@
         confidence = 0  # Default confidence when there are no signals
         if total_weighted_signals > 0:
             confidence = round((max(bullish_signals, bearish_signals) / total_weighted_signals) * 100, 2)
-<<<<<<< HEAD
-        reasoning = f"Weighted Bullish signals: {bullish_signals:.1f}, Weighted Bearish signals: {bearish_signals:.1f}"
-=======
         
         # Create structured reasoning similar to technical analysis
         reasoning = {
@@ -110,7 +107,6 @@
                 "signal_determination": f"{'Bullish' if bullish_signals > bearish_signals else 'Bearish' if bearish_signals > bullish_signals else 'Neutral'} based on weighted signal comparison"
             }
         }
->>>>>>> 4aa6983d
 
         sentiment_analysis[ticker] = {
             "signal": overall_signal,
