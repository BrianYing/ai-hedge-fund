"""Helper functions for LLM"""

import json
from pydantic import BaseModel
from src.llm.models import get_model, get_model_info
from src.utils.progress import progress
<<<<<<< HEAD

T = TypeVar("T", bound=BaseModel)
=======
from src.graph.state import AgentState
>>>>>>> 4aa6983d


def call_llm(
    prompt: any,
    pydantic_model: type[BaseModel],
    agent_name: str | None = None,
    state: AgentState | None = None,
    max_retries: int = 3,
    default_factory=None,
<<<<<<< HEAD
) -> T:
=======
) -> BaseModel:
>>>>>>> 4aa6983d
    """
    Makes an LLM call with retry logic, handling both JSON supported and non-JSON supported models.

    Args:
        prompt: The prompt to send to the LLM
        pydantic_model: The Pydantic model class to structure the output
        agent_name: Optional name of the agent for progress updates and model config extraction
        state: Optional state object to extract agent-specific model configuration
        max_retries: Maximum number of retries (default: 3)
        default_factory: Optional factory function to create default response on failure

    Returns:
        An instance of the specified Pydantic model
    """
<<<<<<< HEAD
=======
    
    # Extract model configuration if state is provided and agent_name is available
    if state and agent_name:
        model_name, model_provider = get_agent_model_config(state, agent_name)
    
    # Fallback to defaults if still not provided
    if not model_name:
        model_name = "gpt-4o"
    if not model_provider:
        model_provider = "OPENAI"
>>>>>>> 4aa6983d

    model_info = get_model_info(model_name, model_provider)
    llm = get_model(model_name, model_provider)

    # For non-JSON support models, we can use structured output
    if not (model_info and not model_info.has_json_mode()):
        llm = llm.with_structured_output(
            pydantic_model,
            method="json_mode",
        )

    # Call the LLM with retries
    for attempt in range(max_retries):
        try:
            # Call the LLM
            result = llm.invoke(prompt)

            # For non-JSON support models, we need to extract and parse the JSON manually
            if model_info and not model_info.has_json_mode():
                parsed_result = extract_json_from_response(result.content)
                if parsed_result:
                    return pydantic_model(**parsed_result)
            else:
                return result

        except Exception as e:
            if agent_name:
                progress.update_status(agent_name, None, f"Error - retry {attempt + 1}/{max_retries}")

            if attempt == max_retries - 1:
                print(f"Error in LLM call after {max_retries} attempts: {e}")
                # Use default_factory if provided, otherwise create a basic default
                if default_factory:
                    return default_factory()
                return create_default_response(pydantic_model)

    # This should never be reached due to the retry logic above
    return create_default_response(pydantic_model)


<<<<<<< HEAD
def create_default_response(model_class: Type[T]) -> T:
=======
def create_default_response(model_class: type[BaseModel]) -> BaseModel:
>>>>>>> 4aa6983d
    """Creates a safe default response based on the model's fields."""
    default_values = {}
    for field_name, field in model_class.model_fields.items():
        if field.annotation == str:
            default_values[field_name] = "Error in analysis, using default"
        elif field.annotation == float:
            default_values[field_name] = 0.0
        elif field.annotation == int:
            default_values[field_name] = 0
        elif hasattr(field.annotation, "__origin__") and field.annotation.__origin__ == dict:
            default_values[field_name] = {}
        else:
            # For other types (like Literal), try to use the first allowed value
            if hasattr(field.annotation, "__args__"):
                default_values[field_name] = field.annotation.__args__[0]
            else:
                default_values[field_name] = None

    return model_class(**default_values)


<<<<<<< HEAD
def extract_json_from_response(content: str) -> Optional[dict]:
=======
def extract_json_from_response(content: str) -> dict | None:
>>>>>>> 4aa6983d
    """Extracts JSON from markdown-formatted response."""
    try:
        json_start = content.find("```json")
        if json_start != -1:
            json_text = content[json_start + 7 :]  # Skip past ```json
            json_end = json_text.find("```")
            if json_end != -1:
                json_text = json_text[:json_end].strip()
                return json.loads(json_text)
    except Exception as e:
        print(f"Error extracting JSON from response: {e}")
<<<<<<< HEAD
    return None
=======
    return None


def get_agent_model_config(state, agent_name):
    """
    Get model configuration for a specific agent from the state.
    Falls back to global model configuration if agent-specific config is not available.
    """
    request = state.get("metadata", {}).get("request")

    if agent_name == 'portfolio_manager':
        # Get the model and provider from state metadata
        model_name = state.get("metadata", {}).get("model_name", "gpt-4o")
        model_provider = state.get("metadata", {}).get("model_provider", "OPENAI")
        return model_name, model_provider
    
    if request and hasattr(request, 'get_agent_model_config'):
        # Get agent-specific model configuration
        model_name, model_provider = request.get_agent_model_config(agent_name)
        return model_name, model_provider.value if hasattr(model_provider, 'value') else str(model_provider)
    
    # Fall back to global configuration
    model_name = state.get("metadata", {}).get("model_name", "gpt-4o")
    model_provider = state.get("metadata", {}).get("model_provider", "OPENAI")
    
    # Convert enum to string if necessary
    if hasattr(model_provider, 'value'):
        model_provider = model_provider.value
    
    return model_name, model_provider
>>>>>>> 4aa6983d
<|MERGE_RESOLUTION|>--- conflicted
+++ resolved
@@ -4,12 +4,7 @@
 from pydantic import BaseModel
 from src.llm.models import get_model, get_model_info
 from src.utils.progress import progress
-<<<<<<< HEAD
-
-T = TypeVar("T", bound=BaseModel)
-=======
 from src.graph.state import AgentState
->>>>>>> 4aa6983d
 
 
 def call_llm(
@@ -19,11 +14,7 @@
     state: AgentState | None = None,
     max_retries: int = 3,
     default_factory=None,
-<<<<<<< HEAD
-) -> T:
-=======
 ) -> BaseModel:
->>>>>>> 4aa6983d
     """
     Makes an LLM call with retry logic, handling both JSON supported and non-JSON supported models.
 
@@ -38,8 +29,6 @@
     Returns:
         An instance of the specified Pydantic model
     """
-<<<<<<< HEAD
-=======
     
     # Extract model configuration if state is provided and agent_name is available
     if state and agent_name:
@@ -50,7 +39,6 @@
         model_name = "gpt-4o"
     if not model_provider:
         model_provider = "OPENAI"
->>>>>>> 4aa6983d
 
     model_info = get_model_info(model_name, model_provider)
     llm = get_model(model_name, model_provider)
@@ -91,11 +79,7 @@
     return create_default_response(pydantic_model)
 
 
-<<<<<<< HEAD
-def create_default_response(model_class: Type[T]) -> T:
-=======
 def create_default_response(model_class: type[BaseModel]) -> BaseModel:
->>>>>>> 4aa6983d
     """Creates a safe default response based on the model's fields."""
     default_values = {}
     for field_name, field in model_class.model_fields.items():
@@ -117,11 +101,7 @@
     return model_class(**default_values)
 
 
-<<<<<<< HEAD
-def extract_json_from_response(content: str) -> Optional[dict]:
-=======
 def extract_json_from_response(content: str) -> dict | None:
->>>>>>> 4aa6983d
     """Extracts JSON from markdown-formatted response."""
     try:
         json_start = content.find("```json")
@@ -133,9 +113,6 @@
                 return json.loads(json_text)
     except Exception as e:
         print(f"Error extracting JSON from response: {e}")
-<<<<<<< HEAD
-    return None
-=======
     return None
 
 
@@ -165,5 +142,4 @@
     if hasattr(model_provider, 'value'):
         model_provider = model_provider.value
     
-    return model_name, model_provider
->>>>>>> 4aa6983d
+    return model_name, model_provider