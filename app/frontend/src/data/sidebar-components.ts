--- conflicted
+++ resolved
@@ -61,15 +61,10 @@
       icon: Brain,
       iconColor: "text-green-500",
       items: [
-<<<<<<< HEAD
-        { name: "JSON Output", icon: FileJson },
-        { name: "Investment Report", icon: FileText },
-        { name: "Order Execution", icon: FileText },
-=======
         { name: "Portfolio Manager", icon: Brain },
         // { name: "JSON Output", icon: FileJson },
         // { name: "Investment Report", icon: FileText },
->>>>>>> 7901d507
+        { name: "Order Execution", icon: FileText },
       ]
     },
   ];
