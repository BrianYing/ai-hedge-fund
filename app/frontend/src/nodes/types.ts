--- conflicted
+++ resolved
@@ -7,10 +7,6 @@
 export type PortfolioManagerNode = Node<{ name: string, description: string, status: string }, 'portfolio-manager-node'>;
 export type InvestmentReportNode = Node<{ name: string, description: string, status: string }, 'investment-report-node'>;
 export type JsonOutputNode = Node<{ name: string, description: string, status: string }, 'json-output-node'>;
-<<<<<<< HEAD
+export type StockTickersNode = Node<{ name: string, description: string, status: string }, 'stock-tickers-node'>;
 export type TextOutputNode = Node<{ name: string, description: string, status: string }, 'text-output-node'>;
-export type AppNode = BuiltInNode | AgentNode | PortfolioManagerNode | InvestmentReportNode | JsonOutputNode | TextOutputNode;
-=======
-export type StockTickersNode = Node<{ name: string, description: string, status: string }, 'stock-tickers-node'>;
-export type AppNode = BuiltInNode | AgentNode | PortfolioManagerNode | InvestmentReportNode | JsonOutputNode | StockTickersNode;
->>>>>>> 7901d507
+export type AppNode = BuiltInNode | AgentNode | PortfolioManagerNode | InvestmentReportNode | JsonOutputNode | TextOutputNode;