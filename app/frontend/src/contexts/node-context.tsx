import { LanguageModel } from '@/data/models';
import { createContext, ReactNode, useCallback, useContext, useState } from 'react';

export type NodeStatus = 'IDLE' | 'IN_PROGRESS' | 'COMPLETE' | 'ERROR';

// Message history item
export interface MessageItem {
  timestamp: string;
  message: string;
  ticker: string | null;
  analysis: Record<string, string>;
}

// Agent node state structure
export interface AgentNodeData {
  status: NodeStatus;
  ticker: string | null;
  message: string;
  lastUpdated: number;
  messages: MessageItem[];
  timestamp?: string;
  analysis: string | null;
}

// Data structure for the output node data (from complete event)
export interface OutputNodeData {
  decisions: Record<string, any>;
  analyst_signals: Record<string, any>;
}

// Default agent node state
const DEFAULT_AGENT_NODE_STATE: AgentNodeData = {
  status: 'IDLE',
  ticker: null,
  message: '',
  messages: [],
  lastUpdated: Date.now(),
  analysis: null,
};

// Helper function to create flow-aware composite keys
function createCompositeKey(flowId: string | null, nodeId: string): string {
  return flowId ? `${flowId}:${nodeId}` : nodeId;
}

interface NodeContextType {
  agentNodeData: Record<string, AgentNodeData>;
  outputNodeData: OutputNodeData | null;
  agentModels: Record<string, LanguageModel | null>;
<<<<<<< HEAD
  outputNodeOrderStatus: 'IDLE' | 'IN_PROGRESS' | 'COMPLETE' | 'ERROR';
  updateAgentNode: (nodeId: string, data: Partial<AgentNodeData> | NodeStatus) => void;
  updateAgentNodes: (nodeIds: string[], status: NodeStatus) => void;
  setOutputNodeData: (data: OutputNodeData) => void;
  setAgentModel: (nodeId: string, model: LanguageModel | null) => void;
  getAgentModel: (nodeId: string) => LanguageModel | null;
  getAllAgentModels: () => Record<string, LanguageModel | null>;
  setOutputNodeOrderStatus: (status: 'IDLE' | 'IN_PROGRESS' | 'COMPLETE' | 'ERROR') => void;
  resetAllNodes: () => void;
=======
  updateAgentNode: (flowId: string | null, nodeId: string, data: Partial<AgentNodeData> | NodeStatus) => void;
  updateAgentNodes: (flowId: string | null, nodeIds: string[], status: NodeStatus) => void;
  setOutputNodeData: (flowId: string | null, data: OutputNodeData) => void;
  setAgentModel: (flowId: string | null, nodeId: string, model: LanguageModel | null) => void;
  getAgentModel: (flowId: string | null, nodeId: string) => LanguageModel | null;
  getAllAgentModels: (flowId: string | null) => Record<string, LanguageModel | null>;
  resetAllNodes: (flowId: string | null) => void;
  exportNodeContextData: (flowId: string | null) => {
    agentNodeData: Record<string, AgentNodeData>;
    outputNodeData: OutputNodeData | null;
  };
  importNodeContextData: (flowId: string | null, data: {
    agentNodeData?: Record<string, AgentNodeData>;
    outputNodeData?: OutputNodeData | null;
  }) => void;
  // New flow-aware functions
  getAgentNodeDataForFlow: (flowId: string | null) => Record<string, AgentNodeData>;
  getOutputNodeDataForFlow: (flowId: string | null) => OutputNodeData | null;
>>>>>>> 7901d507
}

const NodeContext = createContext<NodeContextType | undefined>(undefined);

export function NodeProvider({ children }: { children: ReactNode }) {
  // Use composite keys for flow-aware agent node data storage
  const [agentNodeData, setAgentNodeData] = useState<Record<string, AgentNodeData>>({});
  // Flow-aware output node data storage
  const [outputNodeData, setOutputNodeData] = useState<Record<string, OutputNodeData>>({});
  // Agent models also need to be flow-aware to maintain model selections per flow
  const [agentModels, setAgentModels] = useState<Record<string, LanguageModel | null>>({});
  const [outputNodeOrderStatus, setOutputNodeOrderStatus] = useState<'IDLE' | 'IN_PROGRESS' | 'COMPLETE' | 'ERROR'>('IDLE');

  const updateAgentNode = useCallback((flowId: string | null, nodeId: string, data: Partial<AgentNodeData> | NodeStatus) => {
    const compositeKey = createCompositeKey(flowId, nodeId);
    
    // Handle string status shorthand (just passing a status string)
    if (typeof data === 'string') {
      setAgentNodeData(prev => {
        const existingNode = prev[compositeKey] || { ...DEFAULT_AGENT_NODE_STATE };
        return {
          ...prev,
          [compositeKey]: {
            ...existingNode,
            status: data,
            lastUpdated: Date.now()
          }
        };
      });
      return;
    }

    // Handle data object - full update
    setAgentNodeData(prev => {
      const existingNode = prev[compositeKey] || { ...DEFAULT_AGENT_NODE_STATE };
      const newMessages = [...existingNode.messages];
      
      // Add message to history if it's new - use more robust checking
      if (data.message && data.timestamp) {
        // Check if this exact message already exists (prevent duplicates)
        const messageExists = newMessages.some(msg => 
          msg.timestamp === data.timestamp && 
          msg.message === data.message &&
          msg.ticker === data.ticker
        );
        
        if (!messageExists) {
          const ticker = data.ticker || null;

          const messageItem: MessageItem = {
            timestamp: data.timestamp,
            message: data.message,
            ticker: ticker,
            analysis: {} as Record<string, string>,
          }

          // Add analysis for ticker to messageItem if ticker is not null
          if (ticker && data.analysis) {
            messageItem.analysis[ticker] = data.analysis;
          }

          newMessages.push(messageItem);
          
          // Debug logging for background processing
          if (flowId) {
            console.debug(`[NodeContext] Added message for ${flowId}:${nodeId} - ${ticker || 'no ticker'}: ${data.message} (total: ${newMessages.length})`);
          }
        } else {
          console.debug(`[NodeContext] Duplicate message detected for ${flowId}:${nodeId} - ${data.ticker || 'no ticker'}: ${data.message}`);
        }
      }
      
      const updatedNode = {
        ...existingNode,
        ...data,
        messages: newMessages,
        lastUpdated: Date.now()
      };
      
      // Debug logging for state updates
      if (flowId && data.status) {
        console.debug(`[NodeContext] Updated ${flowId}:${nodeId} status: ${data.status} (${newMessages.length} messages)`);
      }
      
      return {
        ...prev,
        [compositeKey]: updatedNode
      };
    });
  }, []);

  const updateAgentNodes = useCallback((flowId: string | null, nodeIds: string[], status: NodeStatus) => {
    if (nodeIds.length === 0) return;
    
    setAgentNodeData(prev => {
      const newStates = { ...prev };
      
      nodeIds.forEach(id => {
        const compositeKey = createCompositeKey(flowId, id);
        newStates[compositeKey] = {
          ...(newStates[compositeKey] || { ...DEFAULT_AGENT_NODE_STATE }),
          status,
          lastUpdated: Date.now()
        };
      });
      
      return newStates;
    });
  }, []);

  const setAgentModel = useCallback((flowId: string | null, nodeId: string, model: LanguageModel | null) => {
    const compositeKey = createCompositeKey(flowId, nodeId);
    
    setAgentModels(prev => {
      if (model === null) {
        // Remove the agent model if setting to null
        const { [compositeKey]: removed, ...rest } = prev;
        return rest;
      } else {
        // Set the agent model
        return {
          ...prev,
          [compositeKey]: model
        };
      }
    });
  }, []);

  const getAgentModel = useCallback((flowId: string | null, nodeId: string): LanguageModel | null => {
    const compositeKey = createCompositeKey(flowId, nodeId);
    return agentModels[compositeKey] || null;
  }, [agentModels]);

  const getAllAgentModels = useCallback((flowId: string | null): Record<string, LanguageModel | null> => {
    // Return only models for the specified flow
    if (!flowId) {
      // If no flow ID, return models without flow prefix (backward compatibility)
      return Object.fromEntries(
        Object.entries(agentModels).filter(([key]) => !key.includes(':'))
      );
    }
    
    const flowPrefix = `${flowId}:`;
    const currentFlowModels: Record<string, LanguageModel | null> = {};
    
    Object.entries(agentModels).forEach(([compositeKey, model]) => {
      if (compositeKey.startsWith(flowPrefix)) {
        const nodeId = compositeKey.substring(flowPrefix.length);
        currentFlowModels[nodeId] = model;
      }
    });
    
    return currentFlowModels;
  }, [agentModels]);

<<<<<<< HEAD
  const resetAllNodes = useCallback(() => {
    setAgentNodeData({});
    setOutputNodeData(null);
    setOutputNodeOrderStatus('IDLE');
=======
  const setOutputNodeDataForFlow = useCallback((flowId: string | null, data: OutputNodeData) => {
    if (!flowId) {
      // If no flow ID, use 'default' as key for backward compatibility
      setOutputNodeData(prev => ({ ...prev, 'default': data }));
    } else {
      setOutputNodeData(prev => ({ ...prev, [flowId]: data }));
    }
  }, []);

  const resetAllNodes = useCallback((flowId: string | null) => {
    // Clear all agent data for specified flow only
    if (!flowId) {
      // If no flow ID, clear all data (backward compatibility)
      setAgentNodeData({});
      setOutputNodeData({});
    } else {
      // Clear only data for specified flow
      const flowPrefix = `${flowId}:`;
      setAgentNodeData(prev => {
        const newData: Record<string, AgentNodeData> = {};
        Object.entries(prev).forEach(([key, value]) => {
          if (!key.startsWith(flowPrefix)) {
            newData[key] = value;
          }
        });
        return newData;
      });
      
      // Clear output data for specified flow
      setOutputNodeData(prev => {
        const { [flowId]: removed, ...rest } = prev;
        return rest;
      });
    }
    
>>>>>>> 7901d507
    // Note: We don't reset agentModels here as users would want to keep their model selections
  }, []);

  // Export node context data for persistence
  const exportNodeContextData = useCallback((flowId: string | null) => {
    // Export agent data for specified flow
    const currentFlowAgentData: Record<string, AgentNodeData> = {};
    const flowPrefix = flowId ? `${flowId}:` : '';
    
    Object.entries(agentNodeData).forEach(([compositeKey, data]) => {
      if (flowId) {
        if (compositeKey.startsWith(flowPrefix)) {
          const nodeId = compositeKey.substring(flowPrefix.length);
          currentFlowAgentData[nodeId] = data;
        }
      } else {
        // If no flow ID, export data without flow prefix (backward compatibility)
        if (!compositeKey.includes(':')) {
          currentFlowAgentData[compositeKey] = data;
        }
      }
    });

    // Export output data for specified flow
    const currentFlowOutputData = flowId 
      ? outputNodeData[flowId] || null
      : outputNodeData['default'] || null;

    return {
      agentNodeData: currentFlowAgentData,
      outputNodeData: currentFlowOutputData,
    };
  }, [agentNodeData, outputNodeData]);

  // Import node context data from persistence
  const importNodeContextData = useCallback((flowId: string | null, data: {
    agentNodeData?: Record<string, AgentNodeData>;
    outputNodeData?: OutputNodeData | null;
  }) => {
    // Import agent data
    if (data.agentNodeData) {
      Object.entries(data.agentNodeData).forEach(([nodeId, nodeData]) => {
        const compositeKey = createCompositeKey(flowId, nodeId);
        setAgentNodeData(prev => ({
          ...prev,
          [compositeKey]: nodeData,
        }));
      });
    }

    // Import output data
    if (data.outputNodeData) {
      if (flowId) {
        setOutputNodeData(prev => ({
          ...prev,
          [flowId]: data.outputNodeData!,
        }));
      } else {
        setOutputNodeData(prev => ({
          ...prev,
          'default': data.outputNodeData!,
        }));
      }
    }
  }, []);

  // Helper functions to get data for a specific flow
  const getAgentNodeDataForFlow = useCallback((flowId: string | null): Record<string, AgentNodeData> => {
    if (!flowId) {
      // If no flow ID, return data without flow prefix (backward compatibility)
      return Object.fromEntries(
        Object.entries(agentNodeData).filter(([key]) => !key.includes(':'))
      );
    }
    
    const flowPrefix = `${flowId}:`;
    const currentFlowData: Record<string, AgentNodeData> = {};
    
    Object.entries(agentNodeData).forEach(([compositeKey, data]) => {
      if (compositeKey.startsWith(flowPrefix)) {
        const nodeId = compositeKey.substring(flowPrefix.length);
        currentFlowData[nodeId] = data;
      }
    });
    
    return currentFlowData;
  }, [agentNodeData]);

  const getOutputNodeDataForFlow = useCallback((flowId: string | null): OutputNodeData | null => {
    if (!flowId) {
      // If no flow ID, return 'default' data for backward compatibility
      return outputNodeData['default'] || null;
    }
    
    return outputNodeData[flowId] || null;
  }, [outputNodeData]);

  // Context value object
  const contextValue = {
    // Legacy getters for backward compatibility - these will return empty data
    // Components should use the explicit flow-based functions instead
    agentNodeData: {},
    outputNodeData: null,
    agentModels,
    updateAgentNode,
    updateAgentNodes,
    setOutputNodeData: setOutputNodeDataForFlow,
    setAgentModel,
    getAgentModel,
    getAllAgentModels,
    resetAllNodes,
    exportNodeContextData,
    importNodeContextData,
    // New flow-aware functions
    getAgentNodeDataForFlow,
    getOutputNodeDataForFlow,
  };

  return (
<<<<<<< HEAD
    <NodeContext.Provider
      value={{
        agentNodeData,
        outputNodeData,
        agentModels,
        outputNodeOrderStatus,
        updateAgentNode,
        updateAgentNodes,
        setOutputNodeData,
        setAgentModel,
        getAgentModel,
        getAllAgentModels,
        setOutputNodeOrderStatus,
        resetAllNodes,
      }}
    >
=======
    <NodeContext.Provider value={contextValue}>
>>>>>>> 7901d507
      {children}
    </NodeContext.Provider>
  );
}

export function useNodeContext() {
  const context = useContext(NodeContext);
  
  if (context === undefined) {
    throw new Error('useNodeContext must be used within a NodeProvider');
  }
  
  return context;
} <|MERGE_RESOLUTION|>--- conflicted
+++ resolved
@@ -47,23 +47,14 @@
   agentNodeData: Record<string, AgentNodeData>;
   outputNodeData: OutputNodeData | null;
   agentModels: Record<string, LanguageModel | null>;
-<<<<<<< HEAD
-  outputNodeOrderStatus: 'IDLE' | 'IN_PROGRESS' | 'COMPLETE' | 'ERROR';
-  updateAgentNode: (nodeId: string, data: Partial<AgentNodeData> | NodeStatus) => void;
-  updateAgentNodes: (nodeIds: string[], status: NodeStatus) => void;
-  setOutputNodeData: (data: OutputNodeData) => void;
-  setAgentModel: (nodeId: string, model: LanguageModel | null) => void;
-  getAgentModel: (nodeId: string) => LanguageModel | null;
-  getAllAgentModels: () => Record<string, LanguageModel | null>;
-  setOutputNodeOrderStatus: (status: 'IDLE' | 'IN_PROGRESS' | 'COMPLETE' | 'ERROR') => void;
-  resetAllNodes: () => void;
-=======
+//   outputNodeOrderStatus: 'IDLE' | 'IN_PROGRESS' | 'COMPLETE' | 'ERROR';
   updateAgentNode: (flowId: string | null, nodeId: string, data: Partial<AgentNodeData> | NodeStatus) => void;
   updateAgentNodes: (flowId: string | null, nodeIds: string[], status: NodeStatus) => void;
   setOutputNodeData: (flowId: string | null, data: OutputNodeData) => void;
   setAgentModel: (flowId: string | null, nodeId: string, model: LanguageModel | null) => void;
   getAgentModel: (flowId: string | null, nodeId: string) => LanguageModel | null;
   getAllAgentModels: (flowId: string | null) => Record<string, LanguageModel | null>;
+//   setOutputNodeOrderStatus: (status: 'IDLE' | 'IN_PROGRESS' | 'COMPLETE' | 'ERROR') => void;
   resetAllNodes: (flowId: string | null) => void;
   exportNodeContextData: (flowId: string | null) => {
     agentNodeData: Record<string, AgentNodeData>;
@@ -76,7 +67,6 @@
   // New flow-aware functions
   getAgentNodeDataForFlow: (flowId: string | null) => Record<string, AgentNodeData>;
   getOutputNodeDataForFlow: (flowId: string | null) => OutputNodeData | null;
->>>>>>> 7901d507
 }
 
 const NodeContext = createContext<NodeContextType | undefined>(undefined);
@@ -88,11 +78,11 @@
   const [outputNodeData, setOutputNodeData] = useState<Record<string, OutputNodeData>>({});
   // Agent models also need to be flow-aware to maintain model selections per flow
   const [agentModels, setAgentModels] = useState<Record<string, LanguageModel | null>>({});
-  const [outputNodeOrderStatus, setOutputNodeOrderStatus] = useState<'IDLE' | 'IN_PROGRESS' | 'COMPLETE' | 'ERROR'>('IDLE');
+//   const [outputNodeOrderStatus, setOutputNodeOrderStatus] = useState<'IDLE' | 'IN_PROGRESS' | 'COMPLETE' | 'ERROR'>('IDLE');
 
   const updateAgentNode = useCallback((flowId: string | null, nodeId: string, data: Partial<AgentNodeData> | NodeStatus) => {
     const compositeKey = createCompositeKey(flowId, nodeId);
-    
+
     // Handle string status shorthand (just passing a status string)
     if (typeof data === 'string') {
       setAgentNodeData(prev => {
@@ -117,12 +107,12 @@
       // Add message to history if it's new - use more robust checking
       if (data.message && data.timestamp) {
         // Check if this exact message already exists (prevent duplicates)
-        const messageExists = newMessages.some(msg => 
-          msg.timestamp === data.timestamp && 
+        const messageExists = newMessages.some(msg =>
+          msg.timestamp === data.timestamp &&
           msg.message === data.message &&
           msg.ticker === data.ticker
         );
-        
+
         if (!messageExists) {
           const ticker = data.ticker || null;
 
@@ -139,7 +129,7 @@
           }
 
           newMessages.push(messageItem);
-          
+
           // Debug logging for background processing
           if (flowId) {
             console.debug(`[NodeContext] Added message for ${flowId}:${nodeId} - ${ticker || 'no ticker'}: ${data.message} (total: ${newMessages.length})`);
@@ -155,12 +145,12 @@
         messages: newMessages,
         lastUpdated: Date.now()
       };
-      
+
       // Debug logging for state updates
       if (flowId && data.status) {
         console.debug(`[NodeContext] Updated ${flowId}:${nodeId} status: ${data.status} (${newMessages.length} messages)`);
       }
-      
+
       return {
         ...prev,
         [compositeKey]: updatedNode
@@ -189,7 +179,7 @@
 
   const setAgentModel = useCallback((flowId: string | null, nodeId: string, model: LanguageModel | null) => {
     const compositeKey = createCompositeKey(flowId, nodeId);
-    
+
     setAgentModels(prev => {
       if (model === null) {
         // Remove the agent model if setting to null
@@ -218,26 +208,20 @@
         Object.entries(agentModels).filter(([key]) => !key.includes(':'))
       );
     }
-    
+
     const flowPrefix = `${flowId}:`;
     const currentFlowModels: Record<string, LanguageModel | null> = {};
-    
+
     Object.entries(agentModels).forEach(([compositeKey, model]) => {
       if (compositeKey.startsWith(flowPrefix)) {
         const nodeId = compositeKey.substring(flowPrefix.length);
         currentFlowModels[nodeId] = model;
       }
     });
-    
+
     return currentFlowModels;
   }, [agentModels]);
 
-<<<<<<< HEAD
-  const resetAllNodes = useCallback(() => {
-    setAgentNodeData({});
-    setOutputNodeData(null);
-    setOutputNodeOrderStatus('IDLE');
-=======
   const setOutputNodeDataForFlow = useCallback((flowId: string | null, data: OutputNodeData) => {
     if (!flowId) {
       // If no flow ID, use 'default' as key for backward compatibility
@@ -265,15 +249,14 @@
         });
         return newData;
       });
-      
+
       // Clear output data for specified flow
       setOutputNodeData(prev => {
         const { [flowId]: removed, ...rest } = prev;
         return rest;
       });
     }
-    
->>>>>>> 7901d507
+
     // Note: We don't reset agentModels here as users would want to keep their model selections
   }, []);
 
@@ -282,7 +265,7 @@
     // Export agent data for specified flow
     const currentFlowAgentData: Record<string, AgentNodeData> = {};
     const flowPrefix = flowId ? `${flowId}:` : '';
-    
+
     Object.entries(agentNodeData).forEach(([compositeKey, data]) => {
       if (flowId) {
         if (compositeKey.startsWith(flowPrefix)) {
@@ -298,7 +281,7 @@
     });
 
     // Export output data for specified flow
-    const currentFlowOutputData = flowId 
+    const currentFlowOutputData = flowId
       ? outputNodeData[flowId] || null
       : outputNodeData['default'] || null;
 
@@ -348,17 +331,17 @@
         Object.entries(agentNodeData).filter(([key]) => !key.includes(':'))
       );
     }
-    
+
     const flowPrefix = `${flowId}:`;
     const currentFlowData: Record<string, AgentNodeData> = {};
-    
+
     Object.entries(agentNodeData).forEach(([compositeKey, data]) => {
       if (compositeKey.startsWith(flowPrefix)) {
         const nodeId = compositeKey.substring(flowPrefix.length);
         currentFlowData[nodeId] = data;
       }
     });
-    
+
     return currentFlowData;
   }, [agentNodeData]);
 
@@ -367,7 +350,7 @@
       // If no flow ID, return 'default' data for backward compatibility
       return outputNodeData['default'] || null;
     }
-    
+
     return outputNodeData[flowId] || null;
   }, [outputNodeData]);
 
@@ -393,26 +376,7 @@
   };
 
   return (
-<<<<<<< HEAD
-    <NodeContext.Provider
-      value={{
-        agentNodeData,
-        outputNodeData,
-        agentModels,
-        outputNodeOrderStatus,
-        updateAgentNode,
-        updateAgentNodes,
-        setOutputNodeData,
-        setAgentModel,
-        getAgentModel,
-        getAllAgentModels,
-        setOutputNodeOrderStatus,
-        resetAllNodes,
-      }}
-    >
-=======
     <NodeContext.Provider value={contextValue}>
->>>>>>> 7901d507
       {children}
     </NodeContext.Provider>
   );
