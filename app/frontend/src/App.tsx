<<<<<<< HEAD

import { Flow } from './components/Flow';
import { Layout } from './components/Layout';
=======
import { Layout } from './components/layout';
>>>>>>> b725e614
import { Toaster } from './components/ui/sonner';

export default function App() {
  return (
    <>
      <Layout />
      <Toaster />
    </>
  );
}<|MERGE_RESOLUTION|>--- conflicted
+++ resolved
@@ -1,10 +1,4 @@
-<<<<<<< HEAD
-
-import { Flow } from './components/Flow';
-import { Layout } from './components/Layout';
-=======
 import { Layout } from './components/layout';
->>>>>>> b725e614
 import { Toaster } from './components/ui/sonner';
 
 export default function App() {
