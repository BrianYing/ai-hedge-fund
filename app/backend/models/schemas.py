from datetime import datetime, timedelta
from pydantic import BaseModel, Field
from typing import List, Optional, Dict, Any
from src.llm.models import ModelProvider
from enum import Enum
from app.backend.services.graph import extract_base_agent_key


class FlowRunStatus(str, Enum):
    IDLE = "IDLE"
    IN_PROGRESS = "IN_PROGRESS"
    COMPLETE = "COMPLETE"
    ERROR = "ERROR"


class AgentModelConfig(BaseModel):
    agent_id: str
    model_name: Optional[str] = None
    model_provider: Optional[ModelProvider] = None


class HedgeFundResponse(BaseModel):
    decisions: dict
    analyst_signals: dict


class ErrorResponse(BaseModel):
    message: str
    error: str | None = None


class GraphNode(BaseModel):
    id: str
    type: Optional[str] = None
    data: Optional[Dict[str, Any]] = None
    position: Optional[Dict[str, Any]] = None


class GraphEdge(BaseModel):
    id: str
    source: str
    target: str
    type: Optional[str] = None
    data: Optional[Dict[str, Any]] = None


class HedgeFundRequest(BaseModel):
    tickers: List[str]
    graph_nodes: List[GraphNode]
    graph_edges: List[GraphEdge]
    agent_models: Optional[List[AgentModelConfig]] = None
    end_date: Optional[str] = Field(default_factory=lambda: datetime.now().strftime("%Y-%m-%d"))
    start_date: Optional[str] = None
    model_name: str = "gpt-4.1"
    model_provider: ModelProvider = ModelProvider.OPENAI
    initial_cash: float = 100000.0
    margin_requirement: float = 0.0

    def get_start_date(self) -> str:
        """Calculate start date if not provided"""
        if self.start_date:
            return self.start_date
        return (datetime.strptime(self.end_date, "%Y-%m-%d") - timedelta(days=90)).strftime("%Y-%m-%d")

    def get_agent_ids(self) -> List[str]:
        """Extract agent IDs from graph structure"""
        return [node.id for node in self.graph_nodes]

    def get_agent_model_config(self, agent_id: str) -> tuple[str, ModelProvider]:
        """Get model configuration for a specific agent"""
        if self.agent_models:
            # Extract base agent key from unique node ID for matching
            base_agent_key = extract_base_agent_key(agent_id)
            
            for config in self.agent_models:
                # Check both unique node ID and base agent key for matches
                config_base_key = extract_base_agent_key(config.agent_id)
                if config.agent_id == agent_id or config_base_key == base_agent_key:
                    return (
                        config.model_name or self.model_name,
                        config.model_provider or self.model_provider
                    )
        # Fallback to global model settings
        return self.model_name, self.model_provider


# Flow-related schemas
class FlowCreateRequest(BaseModel):
    name: str = Field(..., min_length=1, max_length=200)
    description: Optional[str] = None
    nodes: List[Dict[str, Any]]
    edges: List[Dict[str, Any]]
    viewport: Optional[Dict[str, Any]] = None
    data: Optional[Dict[str, Any]] = None
    is_template: bool = False
    tags: Optional[List[str]] = None


class FlowUpdateRequest(BaseModel):
    name: Optional[str] = Field(None, min_length=1, max_length=200)
    description: Optional[str] = None
    nodes: Optional[List[Dict[str, Any]]] = None
    edges: Optional[List[Dict[str, Any]]] = None
    viewport: Optional[Dict[str, Any]] = None
    data: Optional[Dict[str, Any]] = None
    is_template: Optional[bool] = None
    tags: Optional[List[str]] = None


class FlowResponse(BaseModel):
    id: int
    name: str
    description: Optional[str]
    nodes: List[Dict[str, Any]]
    edges: List[Dict[str, Any]]
    viewport: Optional[Dict[str, Any]]
    data: Optional[Dict[str, Any]]
    is_template: bool
    tags: Optional[List[str]]
    created_at: datetime
    updated_at: Optional[datetime]

    class Config:
        from_attributes = True


class FlowSummaryResponse(BaseModel):
    """Lightweight flow response without nodes/edges for listing"""
    id: int
    name: str
    description: Optional[str]
    is_template: bool
    tags: Optional[List[str]]
    created_at: datetime
    updated_at: Optional[datetime]

    class Config:
        from_attributes = True

<<<<<<< HEAD
class OrderRequest(BaseModel):
    ticker: str
    qty: int

    def __str__(self):
        return f"OrderRequest(ticker={self.ticker}, qty={self.qty})"
=======

# Flow Run schemas
class FlowRunCreateRequest(BaseModel):
    """Request to create a new flow run"""
    request_data: Optional[Dict[str, Any]] = None


class FlowRunUpdateRequest(BaseModel):
    """Request to update an existing flow run"""
    status: Optional[FlowRunStatus] = None
    results: Optional[Dict[str, Any]] = None
    error_message: Optional[str] = None


class FlowRunResponse(BaseModel):
    """Complete flow run response"""
    id: int
    flow_id: int
    status: FlowRunStatus
    run_number: int
    created_at: datetime
    updated_at: Optional[datetime]
    started_at: Optional[datetime]
    completed_at: Optional[datetime]
    request_data: Optional[Dict[str, Any]]
    results: Optional[Dict[str, Any]]
    error_message: Optional[str]

    class Config:
        from_attributes = True


class FlowRunSummaryResponse(BaseModel):
    """Lightweight flow run response for listing"""
    id: int
    flow_id: int
    status: FlowRunStatus
    run_number: int
    created_at: datetime
    started_at: Optional[datetime]
    completed_at: Optional[datetime]
    error_message: Optional[str]

    class Config:
        from_attributes = True
>>>>>>> 7901d507
<|MERGE_RESOLUTION|>--- conflicted
+++ resolved
@@ -71,7 +71,7 @@
         if self.agent_models:
             # Extract base agent key from unique node ID for matching
             base_agent_key = extract_base_agent_key(agent_id)
-            
+
             for config in self.agent_models:
                 # Check both unique node ID and base agent key for matches
                 config_base_key = extract_base_agent_key(config.agent_id)
@@ -137,14 +137,6 @@
     class Config:
         from_attributes = True
 
-<<<<<<< HEAD
-class OrderRequest(BaseModel):
-    ticker: str
-    qty: int
-
-    def __str__(self):
-        return f"OrderRequest(ticker={self.ticker}, qty={self.qty})"
-=======
 
 # Flow Run schemas
 class FlowRunCreateRequest(BaseModel):
@@ -190,4 +182,10 @@
 
     class Config:
         from_attributes = True
->>>>>>> 7901d507
+
+class OrderRequest(BaseModel):
+    ticker: str
+    qty: int
+
+    def __str__(self):
+        return f"OrderRequest(ticker={self.ticker}, qty={self.qty})"